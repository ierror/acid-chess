{
    "_meta": {
        "hash": {
            "sha256": "4acd8d35d6216d82441a0e60b41fcf77f68a0e8fce7b65164a41403621f56b21"
        },
        "pipfile-spec": 6,
        "requires": {},
        "sources": [
            {
                "name": "pypi",
                "url": "https://pypi.org/simple",
                "verify_ssl": true
            }
        ]
    },
    "default": {
        "aiohttp": {
            "hashes": [
                "sha256:05857848da443c8c12110d99285d499b4e84d59918a21132e45c3f0804876994",
                "sha256:05a183f1978802588711aed0dea31e697d760ce9055292db9dc1604daa9a8ded",
                "sha256:09f23292d29135025e19e8ff4f0a68df078fe4ee013bca0105b2e803989de92d",
                "sha256:11ca808f9a6b63485059f5f6e164ef7ec826483c1212a44f268b3653c91237d8",
                "sha256:1736d87dad8ef46a8ec9cddd349fa9f7bd3a064c47dd6469c0d6763d3d49a4fc",
                "sha256:1df43596b826022b14998f0460926ce261544fedefe0d2f653e1b20f49e96454",
                "sha256:23170247ef89ffa842a02bbfdc425028574d9e010611659abeb24d890bc53bb8",
                "sha256:2779f5e7c70f7b421915fd47db332c81de365678180a9f3ab404088f87ba5ff9",
                "sha256:28185e36a78d247c55e9fbea2332d16aefa14c5276a582ce7a896231c6b1c208",
                "sha256:2cbc14a13fb6b42d344e4f27746a4b03a2cb0c1c3c5b932b0d6ad8881aa390e3",
                "sha256:2d71abc15ff7047412ef26bf812dfc8d0d1020d664617f4913df2df469f26b76",
                "sha256:2d820162c8c2bdbe97d328cd4f417c955ca370027dce593345e437b2e9ffdc4d",
                "sha256:317719d7f824eba55857fe0729363af58e27c066c731bc62cd97bc9c3d9c7ea4",
                "sha256:35a68cd63ca6aaef5707888f17a70c36efe62b099a4e853d33dc2e9872125be8",
                "sha256:3607375053df58ed6f23903aa10cf3112b1240e8c799d243bbad0f7be0666986",
                "sha256:366bc870d7ac61726f32a489fbe3d1d8876e87506870be66b01aeb84389e967e",
                "sha256:3abf0551874fecf95f93b58f25ef4fc9a250669a2257753f38f8f592db85ddea",
                "sha256:3d7f6235c7475658acfc1769d968e07ab585c79f6ca438ddfecaa9a08006aee2",
                "sha256:3dd8119752dd30dd7bca7d4bc2a92a59be6a003e4e5c2cf7e248b89751b8f4b7",
                "sha256:42fe4fd9f0dfcc7be4248c162d8056f1d51a04c60e53366b0098d1267c4c9da8",
                "sha256:45820ddbb276113ead8d4907a7802adb77548087ff5465d5c554f9aa3928ae7d",
                "sha256:4790e44f46a4aa07b64504089def5744d3b6780468c4ec3a1a36eb7f2cae9814",
                "sha256:4afa8f71dba3a5a2e1e1282a51cba7341ae76585345c43d8f0e624882b622218",
                "sha256:4b777c9286b6c6a94f50ddb3a6e730deec327e9e2256cb08b5530db0f7d40fd8",
                "sha256:4ee1b4152bc3190cc40ddd6a14715e3004944263ea208229ab4c297712aa3075",
                "sha256:51a4cd44788ea0b5e6bb8fa704597af3a30be75503a7ed1098bc5b8ffdf6c982",
                "sha256:536b01513d67d10baf6f71c72decdf492fb7433c5f2f133e9a9087379d4b6f31",
                "sha256:571760ad7736b34d05597a1fd38cbc7d47f7b65deb722cb8e86fd827404d1f6b",
                "sha256:5a2eb5311a37fe105aa35f62f75a078537e1a9e4e1d78c86ec9893a3c97d7a30",
                "sha256:5ab16c254e2312efeb799bc3c06897f65a133b38b69682bf75d1f1ee1a9c43a9",
                "sha256:65b0a70a25456d329a5e1426702dde67be0fb7a4ead718005ba2ca582d023a94",
                "sha256:673343fbc0c1ac44d0d2640addc56e97a052504beacd7ade0dc5e76d3a4c16e8",
                "sha256:6777a390e41e78e7c45dab43a4a0196c55c3b8c30eebe017b152939372a83253",
                "sha256:6896b8416be9ada4d22cd359d7cb98955576ce863eadad5596b7cdfbf3e17c6c",
                "sha256:694df243f394629bcae2d8ed94c589a181e8ba8604159e6e45e7b22e58291113",
                "sha256:70e851f596c00f40a2f00a46126c95c2e04e146015af05a9da3e4867cfc55911",
                "sha256:7276fe0017664414fdc3618fca411630405f1aaf0cc3be69def650eb50441787",
                "sha256:76a86a9989ebf82ee61e06e2bab408aec4ea367dc6da35145c3352b60a112d11",
                "sha256:7a94bde005a8f926d0fa38b88092a03dea4b4875a61fbcd9ac6f4351df1b57cd",
                "sha256:7ae5f99a32c53731c93ac3075abd3e1e5cfbe72fc3eaac4c27c9dd64ba3b19fe",
                "sha256:7e8a3b79b6d186a9c99761fd4a5e8dd575a48d96021f220ac5b5fa856e5dd029",
                "sha256:816f4db40555026e4cdda604a1088577c1fb957d02f3f1292e0221353403f192",
                "sha256:8303531e2c17b1a494ffaeba48f2da655fe932c4e9a2626c8718403c83e5dd2b",
                "sha256:8488519aa05e636c5997719fe543c8daf19f538f4fa044f3ce94bee608817cff",
                "sha256:87c8b0a6487e8109427ccf638580865b54e2e3db4a6e0e11c02639231b41fc0f",
                "sha256:8c9e5f4d7208cda1a2bb600e29069eecf857e6980d0ccc922ccf9d1372c16f4b",
                "sha256:94697c7293199c2a2551e3e3e18438b4cba293e79c6bc2319f5fd652fccb7456",
                "sha256:9623cfd9e85b76b83ef88519d98326d4731f8d71869867e47a0b979ffec61c73",
                "sha256:98d21092bf2637c5fa724a428a69e8f5955f2182bff61f8036827cf6ce1157bf",
                "sha256:99ae01fb13a618b9942376df77a1f50c20a281390dad3c56a6ec2942e266220d",
                "sha256:9c196b30f1b1aa3363a69dd69079ae9bec96c2965c4707eaa6914ba099fb7d4f",
                "sha256:a00ce44c21612d185c5275c5cba4bab8d7c1590f248638b667ed8a782fa8cd6f",
                "sha256:a1b66dbb8a7d5f50e9e2ea3804b01e766308331d0cac76eb30c563ac89c95985",
                "sha256:a1d7edf74a36de0e5ca50787e83a77cf352f5504eb0ffa3f07000a911ba353fb",
                "sha256:a1e3b3c107ccb0e537f309f719994a55621acd2c8fdf6d5ce5152aed788fb940",
                "sha256:a486ddf57ab98b6d19ad36458b9f09e6022de0381674fe00228ca7b741aacb2f",
                "sha256:ac9669990e2016d644ba8ae4758688534aabde8dbbc81f9af129c3f5f01ca9cd",
                "sha256:b1a2ea8252cacc7fd51df5a56d7a2bb1986ed39be9397b51a08015727dfb69bd",
                "sha256:c5b7bf8fe4d39886adc34311a233a2e01bc10eb4e842220235ed1de57541a896",
                "sha256:c67a51ea415192c2e53e4e048c78bab82d21955b4281d297f517707dc836bf3d",
                "sha256:ca4fddf84ac7d8a7d0866664936f93318ff01ee33e32381a115b19fb5a4d1202",
                "sha256:d5b9345ab92ebe6003ae11d8092ce822a0242146e6fa270889b9ba965457ca40",
                "sha256:d97c3e286d0ac9af6223bc132dc4bad6540b37c8d6c0a15fe1e70fb34f9ec411",
                "sha256:db04d1de548f7a62d1dd7e7cdf7c22893ee168e22701895067a28a8ed51b3735",
                "sha256:dcf71c55ec853826cd70eadb2b6ac62ec577416442ca1e0a97ad875a1b3a0305",
                "sha256:de3cc86f4ea8b4c34a6e43a7306c40c1275e52bfa9748d869c6b7d54aa6dad80",
                "sha256:deac0a32aec29608eb25d730f4bc5a261a65b6c48ded1ed861d2a1852577c932",
                "sha256:e18d92c3e9e22553a73e33784fcb0ed484c9874e9a3e96c16a8d6a1e74a0217b",
                "sha256:eb6dfd52063186ac97b4caa25764cdbcdb4b10d97f5c5f66b0fa95052e744eb7",
                "sha256:f09960b5bb1017d16c0f9e9f7fc42160a5a49fa1e87a175fd4a2b1a1833ea0af",
                "sha256:f1e4f254e9c35d8965d377e065c4a8a55d396fe87c8e7e8429bcfdeeb229bfb3",
                "sha256:f32c86dc967ab8c719fd229ce71917caad13cc1e8356ee997bf02c5b368799bf",
                "sha256:f50b4663c3e0262c3a361faf440761fbef60ccdde5fe8545689a4b3a3c149fb4",
                "sha256:f8e05f5163528962ce1d1806fce763ab893b1c5b7ace0a3538cd81a90622f844",
                "sha256:f929f4c9b9a00f3e6cc0587abb95ab9c05681f8b14e0fe1daecfa83ea90f8318",
                "sha256:f9e09a1c83521d770d170b3801eea19b89f41ccaa61d53026ed111cb6f088887"
            ],
            "version": "==3.9.0"
        },
        "aiosignal": {
            "hashes": [
                "sha256:54cd96e15e1649b75d6c87526a6ff0b6c1b0dd3459f43d9ca11d48c339b68cfc",
                "sha256:f8376fb07dd1e86a584e4fcdec80b36b7f81aac666ebc724e2c090300dd83b17"
            ],
            "markers": "python_version >= '3.7'",
            "version": "==1.3.1"
        },
        "albumentations": {
            "hashes": [
                "sha256:6b641d13733181d9ecdc29550e6ad580d1bfa9d25e2213a66940062f25e291bd",
                "sha256:a6a38388fe546c568071e8c82f414498e86c9ed03c08b58e7a88b31cf7a244c6"
            ],
            "index": "pypi",
            "markers": "python_version >= '3.7'",
            "version": "==1.3.1"
        },
        "attrs": {
            "hashes": [
                "sha256:1f28b4522cdc2fb4256ac1a020c78acf9cba2c6b461ccd2c126f3aa8e8335d04",
                "sha256:6279836d581513a26f1bf235f9acd333bc9115683f14f7e8fae46c98fc50e015"
            ],
            "markers": "python_version >= '3.7'",
            "version": "==23.1.0"
        },
        "berserk": {
            "hashes": [
                "sha256:442429d659e3919dbde628c5eb878688dee7e0edaeb636d2af7b4179fe7c7094",
                "sha256:900a88b751008afdeb7d4950c5772dd7640cc8394591125b13eb883c53eacce9"
            ],
            "index": "pypi",
            "markers": "python_version >= '3.8' and python_version < '4.0'",
            "version": "==0.13.1"
        },
        "cairocffi": {
            "hashes": [
                "sha256:78e6bbe47357640c453d0be929fa49cd05cce2e1286f3d2a1ca9cbda7efdb8b7",
                "sha256:aa78ee52b9069d7475eeac457389b6275aa92111895d78fbaa2202a52dac112e"
            ],
            "markers": "python_version >= '3.7'",
            "version": "==1.6.1"
        },
        "cairosvg": {
            "hashes": [
                "sha256:432531d72347291b9a9ebfb6777026b607563fd8719c46ee742db0aef7271ba0",
                "sha256:8a5222d4e6c3f86f1f7046b63246877a63b49923a1cd202184c3a634ef546b3b"
            ],
            "index": "pypi",
            "markers": "python_version >= '3.5'",
            "version": "==2.7.1"
        },
        "certifi": {
            "hashes": [
                "sha256:9b469f3a900bf28dc19b8cfbf8019bf47f7fdd1a65a1d4ffb98fc14166beb4d1",
                "sha256:e036ab49d5b79556f99cfc2d9320b34cfbe5be05c5871b51de9329f0603b0474"
            ],
            "markers": "python_version >= '3.6'",
            "version": "==2023.11.17"
        },
        "cffi": {
            "hashes": [
                "sha256:0c9ef6ff37e974b73c25eecc13952c55bceed9112be2d9d938ded8e856138bcc",
                "sha256:131fd094d1065b19540c3d72594260f118b231090295d8c34e19a7bbcf2e860a",
                "sha256:1b8ebc27c014c59692bb2664c7d13ce7a6e9a629be20e54e7271fa696ff2b417",
                "sha256:2c56b361916f390cd758a57f2e16233eb4f64bcbeee88a4881ea90fca14dc6ab",
                "sha256:2d92b25dbf6cae33f65005baf472d2c245c050b1ce709cc4588cdcdd5495b520",
                "sha256:31d13b0f99e0836b7ff893d37af07366ebc90b678b6664c955b54561fc36ef36",
                "sha256:32c68ef735dbe5857c810328cb2481e24722a59a2003018885514d4c09af9743",
                "sha256:3686dffb02459559c74dd3d81748269ffb0eb027c39a6fc99502de37d501faa8",
                "sha256:582215a0e9adbe0e379761260553ba11c58943e4bbe9c36430c4ca6ac74b15ed",
                "sha256:5b50bf3f55561dac5438f8e70bfcdfd74543fd60df5fa5f62d94e5867deca684",
                "sha256:5bf44d66cdf9e893637896c7faa22298baebcd18d1ddb6d2626a6e39793a1d56",
                "sha256:6602bc8dc6f3a9e02b6c22c4fc1e47aa50f8f8e6d3f78a5e16ac33ef5fefa324",
                "sha256:673739cb539f8cdaa07d92d02efa93c9ccf87e345b9a0b556e3ecc666718468d",
                "sha256:68678abf380b42ce21a5f2abde8efee05c114c2fdb2e9eef2efdb0257fba1235",
                "sha256:68e7c44931cc171c54ccb702482e9fc723192e88d25a0e133edd7aff8fcd1f6e",
                "sha256:6b3d6606d369fc1da4fd8c357d026317fbb9c9b75d36dc16e90e84c26854b088",
                "sha256:748dcd1e3d3d7cd5443ef03ce8685043294ad6bd7c02a38d1bd367cfd968e000",
                "sha256:7651c50c8c5ef7bdb41108b7b8c5a83013bfaa8a935590c5d74627c047a583c7",
                "sha256:7b78010e7b97fef4bee1e896df8a4bbb6712b7f05b7ef630f9d1da00f6444d2e",
                "sha256:7e61e3e4fa664a8588aa25c883eab612a188c725755afff6289454d6362b9673",
                "sha256:80876338e19c951fdfed6198e70bc88f1c9758b94578d5a7c4c91a87af3cf31c",
                "sha256:8895613bcc094d4a1b2dbe179d88d7fb4a15cee43c052e8885783fac397d91fe",
                "sha256:88e2b3c14bdb32e440be531ade29d3c50a1a59cd4e51b1dd8b0865c54ea5d2e2",
                "sha256:8f8e709127c6c77446a8c0a8c8bf3c8ee706a06cd44b1e827c3e6a2ee6b8c098",
                "sha256:9cb4a35b3642fc5c005a6755a5d17c6c8b6bcb6981baf81cea8bfbc8903e8ba8",
                "sha256:9f90389693731ff1f659e55c7d1640e2ec43ff725cc61b04b2f9c6d8d017df6a",
                "sha256:a09582f178759ee8128d9270cd1344154fd473bb77d94ce0aeb2a93ebf0feaf0",
                "sha256:a6a14b17d7e17fa0d207ac08642c8820f84f25ce17a442fd15e27ea18d67c59b",
                "sha256:a72e8961a86d19bdb45851d8f1f08b041ea37d2bd8d4fd19903bc3083d80c896",
                "sha256:abd808f9c129ba2beda4cfc53bde801e5bcf9d6e0f22f095e45327c038bfe68e",
                "sha256:ac0f5edd2360eea2f1daa9e26a41db02dd4b0451b48f7c318e217ee092a213e9",
                "sha256:b29ebffcf550f9da55bec9e02ad430c992a87e5f512cd63388abb76f1036d8d2",
                "sha256:b2ca4e77f9f47c55c194982e10f058db063937845bb2b7a86c84a6cfe0aefa8b",
                "sha256:b7be2d771cdba2942e13215c4e340bfd76398e9227ad10402a8767ab1865d2e6",
                "sha256:b84834d0cf97e7d27dd5b7f3aca7b6e9263c56308ab9dc8aae9784abb774d404",
                "sha256:b86851a328eedc692acf81fb05444bdf1891747c25af7529e39ddafaf68a4f3f",
                "sha256:bcb3ef43e58665bbda2fb198698fcae6776483e0c4a631aa5647806c25e02cc0",
                "sha256:c0f31130ebc2d37cdd8e44605fb5fa7ad59049298b3f745c74fa74c62fbfcfc4",
                "sha256:c6a164aa47843fb1b01e941d385aab7215563bb8816d80ff3a363a9f8448a8dc",
                "sha256:d8a9d3ebe49f084ad71f9269834ceccbf398253c9fac910c4fd7053ff1386936",
                "sha256:db8e577c19c0fda0beb7e0d4e09e0ba74b1e4c092e0e40bfa12fe05b6f6d75ba",
                "sha256:dc9b18bf40cc75f66f40a7379f6a9513244fe33c0e8aa72e2d56b0196a7ef872",
                "sha256:e09f3ff613345df5e8c3667da1d918f9149bd623cd9070c983c013792a9a62eb",
                "sha256:e4108df7fe9b707191e55f33efbcb2d81928e10cea45527879a4749cbe472614",
                "sha256:e6024675e67af929088fda399b2094574609396b1decb609c55fa58b028a32a1",
                "sha256:e70f54f1796669ef691ca07d046cd81a29cb4deb1e5f942003f401c0c4a2695d",
                "sha256:e715596e683d2ce000574bae5d07bd522c781a822866c20495e52520564f0969",
                "sha256:e760191dd42581e023a68b758769e2da259b5d52e3103c6060ddc02c9edb8d7b",
                "sha256:ed86a35631f7bfbb28e108dd96773b9d5a6ce4811cf6ea468bb6a359b256b1e4",
                "sha256:ee07e47c12890ef248766a6e55bd38ebfb2bb8edd4142d56db91b21ea68b7627",
                "sha256:fa3a0128b152627161ce47201262d3140edb5a5c3da88d73a1b790a959126956",
                "sha256:fcc8eb6d5902bb1cf6dc4f187ee3ea80a1eba0a89aba40a5cb20a5087d961357"
            ],
            "markers": "python_version >= '3.8'",
            "version": "==1.16.0"
        },
        "charset-normalizer": {
            "hashes": [
                "sha256:06435b539f889b1f6f4ac1758871aae42dc3a8c0e24ac9e60c2384973ad73027",
                "sha256:06a81e93cd441c56a9b65d8e1d043daeb97a3d0856d177d5c90ba85acb3db087",
                "sha256:0a55554a2fa0d408816b3b5cedf0045f4b8e1a6065aec45849de2d6f3f8e9786",
                "sha256:0b2b64d2bb6d3fb9112bafa732def486049e63de9618b5843bcdd081d8144cd8",
                "sha256:10955842570876604d404661fbccbc9c7e684caf432c09c715ec38fbae45ae09",
                "sha256:122c7fa62b130ed55f8f285bfd56d5f4b4a5b503609d181f9ad85e55c89f4185",
                "sha256:1ceae2f17a9c33cb48e3263960dc5fc8005351ee19db217e9b1bb15d28c02574",
                "sha256:1d3193f4a680c64b4b6a9115943538edb896edc190f0b222e73761716519268e",
                "sha256:1f79682fbe303db92bc2b1136016a38a42e835d932bab5b3b1bfcfbf0640e519",
                "sha256:2127566c664442652f024c837091890cb1942c30937add288223dc895793f898",
                "sha256:22afcb9f253dac0696b5a4be4a1c0f8762f8239e21b99680099abd9b2b1b2269",
                "sha256:25baf083bf6f6b341f4121c2f3c548875ee6f5339300e08be3f2b2ba1721cdd3",
                "sha256:2e81c7b9c8979ce92ed306c249d46894776a909505d8f5a4ba55b14206e3222f",
                "sha256:3287761bc4ee9e33561a7e058c72ac0938c4f57fe49a09eae428fd88aafe7bb6",
                "sha256:34d1c8da1e78d2e001f363791c98a272bb734000fcef47a491c1e3b0505657a8",
                "sha256:37e55c8e51c236f95b033f6fb391d7d7970ba5fe7ff453dad675e88cf303377a",
                "sha256:3d47fa203a7bd9c5b6cee4736ee84ca03b8ef23193c0d1ca99b5089f72645c73",
                "sha256:3e4d1f6587322d2788836a99c69062fbb091331ec940e02d12d179c1d53e25fc",
                "sha256:42cb296636fcc8b0644486d15c12376cb9fa75443e00fb25de0b8602e64c1714",
                "sha256:45485e01ff4d3630ec0d9617310448a8702f70e9c01906b0d0118bdf9d124cf2",
                "sha256:4a78b2b446bd7c934f5dcedc588903fb2f5eec172f3d29e52a9096a43722adfc",
                "sha256:4ab2fe47fae9e0f9dee8c04187ce5d09f48eabe611be8259444906793ab7cbce",
                "sha256:4d0d1650369165a14e14e1e47b372cfcb31d6ab44e6e33cb2d4e57265290044d",
                "sha256:549a3a73da901d5bc3ce8d24e0600d1fa85524c10287f6004fbab87672bf3e1e",
                "sha256:55086ee1064215781fff39a1af09518bc9255b50d6333f2e4c74ca09fac6a8f6",
                "sha256:572c3763a264ba47b3cf708a44ce965d98555f618ca42c926a9c1616d8f34269",
                "sha256:573f6eac48f4769d667c4442081b1794f52919e7edada77495aaed9236d13a96",
                "sha256:5b4c145409bef602a690e7cfad0a15a55c13320ff7a3ad7ca59c13bb8ba4d45d",
                "sha256:6463effa3186ea09411d50efc7d85360b38d5f09b870c48e4600f63af490e56a",
                "sha256:65f6f63034100ead094b8744b3b97965785388f308a64cf8d7c34f2f2e5be0c4",
                "sha256:663946639d296df6a2bb2aa51b60a2454ca1cb29835324c640dafb5ff2131a77",
                "sha256:6897af51655e3691ff853668779c7bad41579facacf5fd7253b0133308cf000d",
                "sha256:68d1f8a9e9e37c1223b656399be5d6b448dea850bed7d0f87a8311f1ff3dabb0",
                "sha256:6ac7ffc7ad6d040517be39eb591cac5ff87416c2537df6ba3cba3bae290c0fed",
                "sha256:6b3251890fff30ee142c44144871185dbe13b11bab478a88887a639655be1068",
                "sha256:6c4caeef8fa63d06bd437cd4bdcf3ffefe6738fb1b25951440d80dc7df8c03ac",
                "sha256:6ef1d82a3af9d3eecdba2321dc1b3c238245d890843e040e41e470ffa64c3e25",
                "sha256:753f10e867343b4511128c6ed8c82f7bec3bd026875576dfd88483c5c73b2fd8",
                "sha256:7cd13a2e3ddeed6913a65e66e94b51d80a041145a026c27e6bb76c31a853c6ab",
                "sha256:7ed9e526742851e8d5cc9e6cf41427dfc6068d4f5a3bb03659444b4cabf6bc26",
                "sha256:7f04c839ed0b6b98b1a7501a002144b76c18fb1c1850c8b98d458ac269e26ed2",
                "sha256:802fe99cca7457642125a8a88a084cef28ff0cf9407060f7b93dca5aa25480db",
                "sha256:80402cd6ee291dcb72644d6eac93785fe2c8b9cb30893c1af5b8fdd753b9d40f",
                "sha256:8465322196c8b4d7ab6d1e049e4c5cb460d0394da4a27d23cc242fbf0034b6b5",
                "sha256:86216b5cee4b06df986d214f664305142d9c76df9b6512be2738aa72a2048f99",
                "sha256:87d1351268731db79e0f8e745d92493ee2841c974128ef629dc518b937d9194c",
                "sha256:8bdb58ff7ba23002a4c5808d608e4e6c687175724f54a5dade5fa8c67b604e4d",
                "sha256:8c622a5fe39a48f78944a87d4fb8a53ee07344641b0562c540d840748571b811",
                "sha256:8d756e44e94489e49571086ef83b2bb8ce311e730092d2c34ca8f7d925cb20aa",
                "sha256:8f4a014bc36d3c57402e2977dada34f9c12300af536839dc38c0beab8878f38a",
                "sha256:9063e24fdb1e498ab71cb7419e24622516c4a04476b17a2dab57e8baa30d6e03",
                "sha256:90d558489962fd4918143277a773316e56c72da56ec7aa3dc3dbbe20fdfed15b",
                "sha256:923c0c831b7cfcb071580d3f46c4baf50f174be571576556269530f4bbd79d04",
                "sha256:95f2a5796329323b8f0512e09dbb7a1860c46a39da62ecb2324f116fa8fdc85c",
                "sha256:96b02a3dc4381e5494fad39be677abcb5e6634bf7b4fa83a6dd3112607547001",
                "sha256:9f96df6923e21816da7e0ad3fd47dd8f94b2a5ce594e00677c0013018b813458",
                "sha256:a10af20b82360ab00827f916a6058451b723b4e65030c5a18577c8b2de5b3389",
                "sha256:a50aebfa173e157099939b17f18600f72f84eed3049e743b68ad15bd69b6bf99",
                "sha256:a981a536974bbc7a512cf44ed14938cf01030a99e9b3a06dd59578882f06f985",
                "sha256:a9a8e9031d613fd2009c182b69c7b2c1ef8239a0efb1df3f7c8da66d5dd3d537",
                "sha256:ae5f4161f18c61806f411a13b0310bea87f987c7d2ecdbdaad0e94eb2e404238",
                "sha256:aed38f6e4fb3f5d6bf81bfa990a07806be9d83cf7bacef998ab1a9bd660a581f",
                "sha256:b01b88d45a6fcb69667cd6d2f7a9aeb4bf53760d7fc536bf679ec94fe9f3ff3d",
                "sha256:b261ccdec7821281dade748d088bb6e9b69e6d15b30652b74cbbac25e280b796",
                "sha256:b2b0a0c0517616b6869869f8c581d4eb2dd83a4d79e0ebcb7d373ef9956aeb0a",
                "sha256:b4a23f61ce87adf89be746c8a8974fe1c823c891d8f86eb218bb957c924bb143",
                "sha256:bd8f7df7d12c2db9fab40bdd87a7c09b1530128315d047a086fa3ae3435cb3a8",
                "sha256:beb58fe5cdb101e3a055192ac291b7a21e3b7ef4f67fa1d74e331a7f2124341c",
                "sha256:c002b4ffc0be611f0d9da932eb0f704fe2602a9a949d1f738e4c34c75b0863d5",
                "sha256:c083af607d2515612056a31f0a8d9e0fcb5876b7bfc0abad3ecd275bc4ebc2d5",
                "sha256:c180f51afb394e165eafe4ac2936a14bee3eb10debc9d9e4db8958fe36afe711",
                "sha256:c235ebd9baae02f1b77bcea61bce332cb4331dc3617d254df3323aa01ab47bd4",
                "sha256:cd70574b12bb8a4d2aaa0094515df2463cb429d8536cfb6c7ce983246983e5a6",
                "sha256:d0eccceffcb53201b5bfebb52600a5fb483a20b61da9dbc885f8b103cbe7598c",
                "sha256:d965bba47ddeec8cd560687584e88cf699fd28f192ceb452d1d7ee807c5597b7",
                "sha256:db364eca23f876da6f9e16c9da0df51aa4f104a972735574842618b8c6d999d4",
                "sha256:ddbb2551d7e0102e7252db79ba445cdab71b26640817ab1e3e3648dad515003b",
                "sha256:deb6be0ac38ece9ba87dea880e438f25ca3eddfac8b002a2ec3d9183a454e8ae",
                "sha256:e06ed3eb3218bc64786f7db41917d4e686cc4856944f53d5bdf83a6884432e12",
                "sha256:e27ad930a842b4c5eb8ac0016b0a54f5aebbe679340c26101df33424142c143c",
                "sha256:e537484df0d8f426ce2afb2d0f8e1c3d0b114b83f8850e5f2fbea0e797bd82ae",
                "sha256:eb00ed941194665c332bf8e078baf037d6c35d7c4f3102ea2d4f16ca94a26dc8",
                "sha256:eb6904c354526e758fda7167b33005998fb68c46fbc10e013ca97f21ca5c8887",
                "sha256:eb8821e09e916165e160797a6c17edda0679379a4be5c716c260e836e122f54b",
                "sha256:efcb3f6676480691518c177e3b465bcddf57cea040302f9f4e6e191af91174d4",
                "sha256:f27273b60488abe721a075bcca6d7f3964f9f6f067c8c4c605743023d7d3944f",
                "sha256:f30c3cb33b24454a82faecaf01b19c18562b1e89558fb6c56de4d9118a032fd5",
                "sha256:fb69256e180cb6c8a894fee62b3afebae785babc1ee98b81cdf68bbca1987f33",
                "sha256:fd1abc0d89e30cc4e02e4064dc67fcc51bd941eb395c502aac3ec19fab46b519",
                "sha256:ff8fa367d09b717b2a17a052544193ad76cd49979c805768879cb63d9ca50561"
            ],
            "markers": "python_full_version >= '3.7.0'",
            "version": "==3.3.2"
        },
        "chess": {
            "hashes": [
                "sha256:48ff7c084a370811819cfc753c2ee159942356ada70824666bd01ee3fca170d0",
                "sha256:bccde105f54aa436e899f92b4ba953731c65012a863fd9235683d0e2863ccd54"
            ],
            "index": "pypi",
            "markers": "python_version >= '3.7'",
            "version": "==1.10.0"
        },
        "click": {
            "hashes": [
                "sha256:ae74fb96c20a0277a1d615f1e4d73c8414f5a98db8b799a7931d1582f3390c28",
                "sha256:ca9853ad459e787e2192211578cc907e7594e294c7ccc834310722b41b9ca6de"
            ],
            "markers": "python_version >= '3.7'",
            "version": "==8.1.7"
        },
        "contourpy": {
            "hashes": [
                "sha256:0274c1cb63625972c0c007ab14dd9ba9e199c36ae1a231ce45d725cbcbfd10a8",
                "sha256:0d7e03c0f9a4f90dc18d4e77e9ef4ec7b7bbb437f7f675be8e530d65ae6ef956",
                "sha256:11f8d2554e52f459918f7b8e6aa20ec2a3bce35ce95c1f0ef4ba36fbda306df5",
                "sha256:139d8d2e1c1dd52d78682f505e980f592ba53c9f73bd6be102233e358b401063",
                "sha256:16a7380e943a6d52472096cb7ad5264ecee36ed60888e2a3d3814991a0107286",
                "sha256:171f311cb758de7da13fc53af221ae47a5877be5a0843a9fe150818c51ed276a",
                "sha256:18fc2b4ed8e4a8fe849d18dce4bd3c7ea637758c6343a1f2bae1e9bd4c9f4686",
                "sha256:1c203f617abc0dde5792beb586f827021069fb6d403d7f4d5c2b543d87edceb9",
                "sha256:1c2559d6cffc94890b0529ea7eeecc20d6fadc1539273aa27faf503eb4656d8f",
                "sha256:1c88dfb9e0c77612febebb6ac69d44a8d81e3dc60f993215425b62c1161353f4",
                "sha256:1e9dc350fb4c58adc64df3e0703ab076f60aac06e67d48b3848c23647ae4310e",
                "sha256:247b9d16535acaa766d03037d8e8fb20866d054d3c7fbf6fd1f993f11fc60ca0",
                "sha256:266270c6f6608340f6c9836a0fb9b367be61dde0c9a9a18d5ece97774105ff3e",
                "sha256:34b9071c040d6fe45d9826cbbe3727d20d83f1b6110d219b83eb0e2a01d79488",
                "sha256:3d7d1f8871998cdff5d2ff6a087e5e1780139abe2838e85b0b46b7ae6cc25399",
                "sha256:461e3ae84cd90b30f8d533f07d87c00379644205b1d33a5ea03381edc4b69431",
                "sha256:464b423bc2a009088f19bdf1f232299e8b6917963e2b7e1d277da5041f33a779",
                "sha256:491b1917afdd8638a05b611a56d46587d5a632cabead889a5440f7c638bc6ed9",
                "sha256:4a1b1208102be6e851f20066bf0e7a96b7d48a07c9b0cfe6d0d4545c2f6cadab",
                "sha256:575bcaf957a25d1194903a10bc9f316c136c19f24e0985a2b9b5608bdf5dbfe0",
                "sha256:5c6b28956b7b232ae801406e529ad7b350d3f09a4fde958dfdf3c0520cdde0dd",
                "sha256:5d16edfc3fc09968e09ddffada434b3bf989bf4911535e04eada58469873e28e",
                "sha256:5fd1810973a375ca0e097dee059c407913ba35723b111df75671a1976efa04bc",
                "sha256:67b7f17679fa62ec82b7e3e611c43a016b887bd64fb933b3ae8638583006c6d6",
                "sha256:68ce4788b7d93e47f84edd3f1f95acdcd142ae60bc0e5493bfd120683d2d4316",
                "sha256:6d3364b999c62f539cd403f8123ae426da946e142312a514162adb2addd8d808",
                "sha256:6e739530c662a8d6d42c37c2ed52a6f0932c2d4a3e8c1f90692ad0ce1274abe0",
                "sha256:6fdd887f17c2f4572ce548461e4f96396681212d858cae7bd52ba3310bc6f00f",
                "sha256:78e6ad33cf2e2e80c5dfaaa0beec3d61face0fb650557100ee36db808bfa6843",
                "sha256:884c3f9d42d7218304bc74a8a7693d172685c84bd7ab2bab1ee567b769696df9",
                "sha256:8d8faf05be5ec8e02a4d86f616fc2a0322ff4a4ce26c0f09d9f7fb5330a35c95",
                "sha256:999c71939aad2780f003979b25ac5b8f2df651dac7b38fb8ce6c46ba5abe6ae9",
                "sha256:99ad97258985328b4f207a5e777c1b44a83bfe7cf1f87b99f9c11d4ee477c4de",
                "sha256:9e6c93b5b2dbcedad20a2f18ec22cae47da0d705d454308063421a3b290d9ea4",
                "sha256:ab459a1cbbf18e8698399c595a01f6dcc5c138220ca3ea9e7e6126232d102bb4",
                "sha256:b69303ceb2e4d4f146bf82fda78891ef7bcd80c41bf16bfca3d0d7eb545448aa",
                "sha256:b7caf9b241464c404613512d5594a6e2ff0cc9cb5615c9475cc1d9b514218ae8",
                "sha256:b95a225d4948b26a28c08307a60ac00fb8671b14f2047fc5476613252a129776",
                "sha256:bd2f1ae63998da104f16a8b788f685e55d65760cd1929518fd94cd682bf03e41",
                "sha256:be16975d94c320432657ad2402f6760990cb640c161ae6da1363051805fa8108",
                "sha256:ce96dd400486e80ac7d195b2d800b03e3e6a787e2a522bfb83755938465a819e",
                "sha256:dbd50d0a0539ae2e96e537553aff6d02c10ed165ef40c65b0e27e744a0f10af8",
                "sha256:dd10c26b4eadae44783c45ad6655220426f971c61d9b239e6f7b16d5cdaaa727",
                "sha256:ebeac59e9e1eb4b84940d076d9f9a6cec0064e241818bcb6e32124cc5c3e377a"
            ],
            "markers": "python_version >= '3.9'",
            "version": "==1.2.0"
        },
        "cssselect2": {
            "hashes": [
                "sha256:1ccd984dab89fc68955043aca4e1b03e0cf29cad9880f6e28e3ba7a74b14aa5a",
                "sha256:fd23a65bfd444595913f02fc71f6b286c29261e354c41d722ca7a261a49b5969"
            ],
            "markers": "python_version >= '3.7'",
            "version": "==0.7.0"
        },
        "cycler": {
            "hashes": [
                "sha256:85cef7cff222d8644161529808465972e51340599459b8ac3ccbac5a854e0d30",
                "sha256:88bb128f02ba341da8ef447245a9e138fae777f6a23943da4540077d3601eb1c"
            ],
            "markers": "python_version >= '3.8'",
            "version": "==0.12.1"
        },
        "darkdetect": {
            "hashes": [
                "sha256:3efe69f8ecd5f1b7f4fbb0d1d93f656b0e493c45cc49222380ffe2a529cbc866",
                "sha256:47be3cf5134432ddb616bbffc927237718407914993c82809983e7ccebf49013"
            ],
            "version": "==0.7.1"
        },
        "defusedxml": {
            "hashes": [
                "sha256:1bb3032db185915b62d7c6209c5a8792be6a32ab2fedacc84e01b52c51aa3e69",
                "sha256:a352e7e428770286cc899e2542b6cdaedb2b4953ff269a210103ec58f6198a61"
            ],
            "markers": "python_version >= '2.7' and python_version not in '3.0, 3.1, 3.2, 3.3, 3.4'",
            "version": "==0.7.1"
        },
        "deprecated": {
            "hashes": [
                "sha256:6fac8b097794a90302bdbb17b9b815e732d3c4720583ff1b198499d78470466c",
                "sha256:e5323eb936458dccc2582dc6f9c322c852a775a27065ff2b0c4970b9d53d01b3"
            ],
            "markers": "python_version >= '2.7' and python_version not in '3.0, 3.1, 3.2, 3.3'",
            "version": "==1.2.14"
        },
        "filelock": {
            "hashes": [
                "sha256:521f5f56c50f8426f5e03ad3b281b490a87ef15bc6c526f168290f0c7148d44e",
                "sha256:57dbda9b35157b05fb3e58ee91448612eb674172fab98ee235ccb0b5bee19a1c"
            ],
            "markers": "python_version >= '3.8'",
            "version": "==3.13.1"
        },
        "fire": {
            "hashes": [
                "sha256:a6b0d49e98c8963910021f92bba66f65ab440da2982b78eb1bbf95a0a34aacc6"
            ],
            "version": "==0.5.0"
        },
        "fonttools": {
            "hashes": [
<<<<<<< HEAD
                "sha256:192ebdb3bb1882b7ed3ad4b949a106ddd8b428d046ddce64df2d459f7a2db31b",
                "sha256:20898476cf9c61795107b91409f4b1cf86de6e92b41095bbe900c05b5b117c96",
                "sha256:2bff4f9d5edc10b29d2a2daeefd78a47289ba2f751c9bf247925b9d43c6efd79",
                "sha256:2fe4eed749de2e6bf3aa05d18df04231a712a16c08974af5e67bb9f75a25d10f",
                "sha256:32e8a5cebfe8f797461b02084104053b2690ebf0cc38eda5beb9ba24ce43c349",
                "sha256:3302998e02a854a41c930f9f1366eb8092dbc5fe7ff636d86aeb28d232f4610a",
                "sha256:345a30db8adfbb868221234fb434dd2fc5bfe27baafbaf418528f6c5a5a95584",
                "sha256:35d88af2b63060ed2b50aa00d38f60edf4c0b9275a77ae1a98e8d2c03540c617",
                "sha256:367aa3e81a096e9a95dfc0d5afcbd0a299d857bac6d0fe5f1614c6f3e53f447f",
                "sha256:3b179a284b73802edd6d910e6384f28098cb03bd263fd87db6abb31679f68863",
                "sha256:3eb365cd8ae4765973fa036aed0077ac26f37b2f8240a72c4a29cd9d8a31027f",
                "sha256:42eefbb1babf81de40ab4a6ace6018c8c5a0d79ece0f986f73a9904b26ee511b",
                "sha256:437204780611f9f80f74cd4402fa451e920d1c4b6cb474a0818a734b4affc477",
                "sha256:4831d948bc3cea9cd8bf0c92a087f4392068bcac3b584a61a4c837c48a012337",
                "sha256:4c805a0b0545fd9becf6dfe8d57e45a7c1af7fdbfd0a7d776c5e999e4edec9f5",
                "sha256:50152205ed3e16c5878a006ee53ecc402acac9af68357343be1e5c36f66ccb24",
                "sha256:50b43fd55089ae850a050f0c382f13fc9586279a540b646b28b9e93fbc05b8a3",
                "sha256:5478a77a15d01a21c569fc4ab6f2faba852a21d0932eef02ac4c4a4b50af8070",
                "sha256:5cd114cb20b491f6812aa397040b06a469563c1a01ec94c8c5d96b76d84916db",
                "sha256:718599de63b337518bfa5ce67e4ae462da3dd582a74fbe805f56b3704eb334a1",
                "sha256:72ec91b85391dd4b06991c0919215ecf910554df2842df32e928155ea5b74aef",
                "sha256:79a6babb87d7f70f8aed88f157bbdc5d2f01ad8b01e9535ff07e43e96ad25548",
                "sha256:7a8b9f22d3c147ecdc7be46f9f1e1df0523541df0535fac5bdd653726218d068",
                "sha256:877e36afce69cfdbd0453a4f44b16e865ac29f06df29f10f0b822a68ab858e86",
                "sha256:8c7985017e7fb2c2613fa5c440457cd45a6ea808f8d08ed70c27e02e6862cbbe",
                "sha256:8f4e22c5128cb604d3b0b869eb8d3092a1c10cbe6def402ff46bb920f7169374",
                "sha256:948b35e54b0c1b6acf9d63c70515051b7d400d69b61c91377cf0e8742d71c44d",
                "sha256:979fc845703e0d9b35bc65379fcf34d050e04c3e0b3381a0f66b0be33183da1c",
                "sha256:b1c2cb1e2a7cfeaeb40b8823f238d7e02929b3a0b53e133e757dec5e99c327c9",
                "sha256:b6a77e3b994649f72fb46b0b8cfe64481b5640e5aecc2d77961300a34fe1dc4f",
                "sha256:ba82ee938bd7ea16762124a650bf2529f67dfe9999f64e0ebe1ef0a04baceafd",
                "sha256:ba9c407d8bd63b21910b98399aeec87e24ca9c3e62ea60c246e505c4a4df6c27",
                "sha256:bcb0fde94374ba00c118d632b0b5f1f4447401313166bcb14d737322928e358f",
                "sha256:c26649a6ce6f1ce4dd6748f64b18f70e39c618c6188286ab9534a949da28164c",
                "sha256:c329e21502c894fe4c800e32bc3ce37c6b5ca95778d32dff17d7ebf5cac94efa",
                "sha256:cde83f83919ae7569a0316e093e04022dbb8ae5217f41cf591f125dd35d4dc0d",
                "sha256:dd752b778b37863cf5146d0112aafcd5693235831f09303809ab9c1e564c236b",
                "sha256:e3bbca4f873d96c20757c24c70a903251a8998e1931bd888b49956f21d94b441",
                "sha256:e84084cc325f888c3495df7ec25f6133be0f606efb80a9c9e072ea6064ede9ac",
                "sha256:f647d270ee90f70acbf5b31a53d486ba0897624236f9056d624c4e436386a14e",
                "sha256:f77b6c0add23a3f1ec8eda40015bcb8e92796f7d06a074de102a31c7d007c05b",
                "sha256:fad1c74aa10b77764d3cdf3481bd181d4949e0b46f2da6f9e57543d4adbda177"
            ],
            "markers": "python_version >= '3.8'",
            "version": "==4.44.3"
=======
                "sha256:03ed3bda541e86725f6b4e1b94213f13ed1ae51a5a1f167028534cedea38c010",
                "sha256:0dc7617d96b1e668eea9250e1c1fe62d0c78c3f69573ce7e3332cc40e6d84356",
                "sha256:105099968b58a5b4cef6f3eb409db8ea8578b302a9d05e23fecba1b8b0177b5f",
                "sha256:1b9e9ad2bcded9a1431afaa57c8d3c39143ac1f050862d66bddd863c515464a2",
                "sha256:1f53a19dcdd5737440839b8394eeebb35da9ec8109f7926cb6456639b5b58e47",
                "sha256:21e96b99878348c74aa58059b8578d7586f9519cbcdadacf56486737038aa043",
                "sha256:2c980d60cd6ec1376206fe55013d166e5627ad0b149b5c81e74eaa913ab6134f",
                "sha256:316cec50581e844c3ab69d7c82455b54c7cf18236b2f09e722faf665fbfcac58",
                "sha256:37cd1ced6efb3dd6fe82e9f9bf92fd74ac58a5aefc284045f59ecd517a5fb9ab",
                "sha256:392d0e3cc23daee910193625f7cf1b387aff9dd5b6f1a5f4a925680acb6dcbc2",
                "sha256:3bdd7dfca8f6c9f4779384064027e8477ad6a037d6a327b09381f43e0247c6f3",
                "sha256:43a3d267334109ff849c37cf3629476b5feb392ef1d2e464a167b83de8cd599c",
                "sha256:45fa321c458ea29224067700954ec44493ae869b47e7c5485a350a149a19fb53",
                "sha256:46eabddec12066829b8a1efe45ae552ba2f1796981ecf538d5f68284c354c589",
                "sha256:4b9544b1346d99848ac0e9b05b5d45ee703d7562fc4c9c48cf4b781de9632e57",
                "sha256:4ba17822a6681d06849078daaf6e03eccc9f467efe7c4c60280e28a78e8e5df9",
                "sha256:5a17706b9cc24b27721613fe5773d93331ab7f0ecaca9955aead89c6b843d3a7",
                "sha256:5cbf02cda8465b69769d07385f5d11e7bba19954e7787792f46fe679ec755ebb",
                "sha256:6e441286d55fe7ec7c4fb36812bf914924813776ff514b744b510680fc2733f2",
                "sha256:6eb2c54f7a07c92108daabcf02caf31df97825738db02a28270633946bcda4d0",
                "sha256:777ba42b94a27bb7fb2b4082522fccfd345667c32a56011e1c3e105979af5b79",
                "sha256:794de93e83297db7b4943f2431e206d8b1ea69cb3ae14638a49cc50332bf0db8",
                "sha256:800e354e0c3afaeb8d9552769773d02f228e98c37b8cb03041157c3d0687cffc",
                "sha256:847f3f49dd3423e5a678c098e2ba92c7f4955d4aab3044f6a507b0bb0ecb07e0",
                "sha256:8717db3e4895e4820ade64ea379187738827ee60748223cb0438ef044ee208c6",
                "sha256:8b07b857d4f9de3199a8c3d1b1bf2078c0f37447891ca1a8d9234106b9a27aff",
                "sha256:8e1aefc2bf3c43e0f33f995f828a7bbeff4adc9393a7760b11456dbcf14388f6",
                "sha256:a12dee6523c02ca78aeedd0a5e12bfa9b7b29896350edd5241542897b072ae23",
                "sha256:a3c11d9687479f01eddef729aa737abcdea0a44fdaffb62a930a18892f186c9b",
                "sha256:b6de2f0fcd3302fb82f94801002cb473959e998c14c24ec28234adb674aed345",
                "sha256:ba299f1fbaa2a1e33210aaaf6fa816d4059e4d3cfe2ae9871368d4ab548c1c6a",
                "sha256:ba6c23591427844dfb0a13658f1718489de75de6a46b64234584c0d17573162d",
                "sha256:c4f4a5870e3b56788fb196da8cf30d0dfd51a76dc3b907861d018165f76ae4c2",
                "sha256:cb472905da3049960e80fc1cf808231880d79727a8410e156bf3e5063a1c574f",
                "sha256:cebcddbe9351b67166292b4f71ffdbfcce01ba4b07d4267824eb46b277aeb19a",
                "sha256:e2277cba9f0b525e30de2a9ad3cb4219aa4bc697230c1645666b0deee9f914f0",
                "sha256:e29d5f298d616a93a4c5963682dc6cc8cc09f6d89cad2c29019fc5fb3b4d9472",
                "sha256:e3d24248221bd7151dfff0d88b1b5da02dccd7134bd576ce8888199827bbaa19",
                "sha256:e50f794d09df0675da8d9dbd7c66bfcab2f74a708343aabcad41936d26556891",
                "sha256:f22eb69996a0bd49f76bdefb30be54ce8dbb89a0d1246874d610f05c2aa2e69e",
                "sha256:fb36e5f40191274a95938b40c0a1fa7f895e36935aea8709e1d6deff0b2d0d4f",
                "sha256:ff6a698bdd435d24c379f6e8a54908cd9bb7dda23719084d56bf8c87709bf3bd"
            ],
            "markers": "python_version >= '3.8'",
            "version": "==4.45.1"
>>>>>>> c64ae4f9
        },
        "frozenlist": {
            "hashes": [
                "sha256:007df07a6e3eb3e33e9a1fe6a9db7af152bbd8a185f9aaa6ece10a3529e3e1c6",
                "sha256:008eb8b31b3ea6896da16c38c1b136cb9fec9e249e77f6211d479db79a4eaf01",
                "sha256:09163bdf0b2907454042edb19f887c6d33806adc71fbd54afc14908bfdc22251",
                "sha256:0c7c1b47859ee2cac3846fde1c1dc0f15da6cec5a0e5c72d101e0f83dcb67ff9",
                "sha256:0e5c8764c7829343d919cc2dfc587a8db01c4f70a4ebbc49abde5d4b158b007b",
                "sha256:10ff5faaa22786315ef57097a279b833ecab1a0bfb07d604c9cbb1c4cdc2ed87",
                "sha256:17ae5cd0f333f94f2e03aaf140bb762c64783935cc764ff9c82dff626089bebf",
                "sha256:19488c57c12d4e8095a922f328df3f179c820c212940a498623ed39160bc3c2f",
                "sha256:1a0848b52815006ea6596c395f87449f693dc419061cc21e970f139d466dc0a0",
                "sha256:1e78fb68cf9c1a6aa4a9a12e960a5c9dfbdb89b3695197aa7064705662515de2",
                "sha256:261b9f5d17cac914531331ff1b1d452125bf5daa05faf73b71d935485b0c510b",
                "sha256:2b8bcf994563466db019fab287ff390fffbfdb4f905fc77bc1c1d604b1c689cc",
                "sha256:38461d02d66de17455072c9ba981d35f1d2a73024bee7790ac2f9e361ef1cd0c",
                "sha256:490132667476f6781b4c9458298b0c1cddf237488abd228b0b3650e5ecba7467",
                "sha256:491e014f5c43656da08958808588cc6c016847b4360e327a62cb308c791bd2d9",
                "sha256:515e1abc578dd3b275d6a5114030b1330ba044ffba03f94091842852f806f1c1",
                "sha256:556de4430ce324c836789fa4560ca62d1591d2538b8ceb0b4f68fb7b2384a27a",
                "sha256:5833593c25ac59ede40ed4de6d67eb42928cca97f26feea219f21d0ed0959b79",
                "sha256:6221d84d463fb110bdd7619b69cb43878a11d51cbb9394ae3105d082d5199167",
                "sha256:6918d49b1f90821e93069682c06ffde41829c346c66b721e65a5c62b4bab0300",
                "sha256:6c38721585f285203e4b4132a352eb3daa19121a035f3182e08e437cface44bf",
                "sha256:71932b597f9895f011f47f17d6428252fc728ba2ae6024e13c3398a087c2cdea",
                "sha256:7211ef110a9194b6042449431e08c4d80c0481e5891e58d429df5899690511c2",
                "sha256:764226ceef3125e53ea2cb275000e309c0aa5464d43bd72abd661e27fffc26ab",
                "sha256:7645a8e814a3ee34a89c4a372011dcd817964ce8cb273c8ed6119d706e9613e3",
                "sha256:76d4711f6f6d08551a7e9ef28c722f4a50dd0fc204c56b4bcd95c6cc05ce6fbb",
                "sha256:7f4f399d28478d1f604c2ff9119907af9726aed73680e5ed1ca634d377abb087",
                "sha256:88f7bc0fcca81f985f78dd0fa68d2c75abf8272b1f5c323ea4a01a4d7a614efc",
                "sha256:8d0edd6b1c7fb94922bf569c9b092ee187a83f03fb1a63076e7774b60f9481a8",
                "sha256:901289d524fdd571be1c7be054f48b1f88ce8dddcbdf1ec698b27d4b8b9e5d62",
                "sha256:93ea75c050c5bb3d98016b4ba2497851eadf0ac154d88a67d7a6816206f6fa7f",
                "sha256:981b9ab5a0a3178ff413bca62526bb784249421c24ad7381e39d67981be2c326",
                "sha256:9ac08e601308e41eb533f232dbf6b7e4cea762f9f84f6357136eed926c15d12c",
                "sha256:a02eb8ab2b8f200179b5f62b59757685ae9987996ae549ccf30f983f40602431",
                "sha256:a0c6da9aee33ff0b1a451e867da0c1f47408112b3391dd43133838339e410963",
                "sha256:a6c8097e01886188e5be3e6b14e94ab365f384736aa1fca6a0b9e35bd4a30bc7",
                "sha256:aa384489fefeb62321b238e64c07ef48398fe80f9e1e6afeff22e140e0850eef",
                "sha256:ad2a9eb6d9839ae241701d0918f54c51365a51407fd80f6b8289e2dfca977cc3",
                "sha256:b206646d176a007466358aa21d85cd8600a415c67c9bd15403336c331a10d956",
                "sha256:b826d97e4276750beca7c8f0f1a4938892697a6bcd8ec8217b3312dad6982781",
                "sha256:b89ac9768b82205936771f8d2eb3ce88503b1556324c9f903e7156669f521472",
                "sha256:bd7bd3b3830247580de99c99ea2a01416dfc3c34471ca1298bccabf86d0ff4dc",
                "sha256:bdf1847068c362f16b353163391210269e4f0569a3c166bc6a9f74ccbfc7e839",
                "sha256:c11b0746f5d946fecf750428a95f3e9ebe792c1ee3b1e96eeba145dc631a9672",
                "sha256:c5374b80521d3d3f2ec5572e05adc94601985cc526fb276d0c8574a6d749f1b3",
                "sha256:ca265542ca427bf97aed183c1676e2a9c66942e822b14dc6e5f42e038f92a503",
                "sha256:ce31ae3e19f3c902de379cf1323d90c649425b86de7bbdf82871b8a2a0615f3d",
                "sha256:ceb6ec0a10c65540421e20ebd29083c50e6d1143278746a4ef6bcf6153171eb8",
                "sha256:d081f13b095d74b67d550de04df1c756831f3b83dc9881c38985834387487f1b",
                "sha256:d5655a942f5f5d2c9ed93d72148226d75369b4f6952680211972a33e59b1dfdc",
                "sha256:d5a32087d720c608f42caed0ef36d2b3ea61a9d09ee59a5142d6070da9041b8f",
                "sha256:d6484756b12f40003c6128bfcc3fa9f0d49a687e171186c2d85ec82e3758c559",
                "sha256:dd65632acaf0d47608190a71bfe46b209719bf2beb59507db08ccdbe712f969b",
                "sha256:de343e75f40e972bae1ef6090267f8260c1446a1695e77096db6cfa25e759a95",
                "sha256:e29cda763f752553fa14c68fb2195150bfab22b352572cb36c43c47bedba70eb",
                "sha256:e41f3de4df3e80de75845d3e743b3f1c4c8613c3997a912dbf0229fc61a8b963",
                "sha256:e66d2a64d44d50d2543405fb183a21f76b3b5fd16f130f5c99187c3fb4e64919",
                "sha256:e74b0506fa5aa5598ac6a975a12aa8928cbb58e1f5ac8360792ef15de1aa848f",
                "sha256:f0ed05f5079c708fe74bf9027e95125334b6978bf07fd5ab923e9e55e5fbb9d3",
                "sha256:f61e2dc5ad442c52b4887f1fdc112f97caeff4d9e6ebe78879364ac59f1663e1",
                "sha256:fec520865f42e5c7f050c2a79038897b1c7d1595e907a9e08e3353293ffc948e"
            ],
            "markers": "python_version >= '3.8'",
            "version": "==1.4.0"
        },
        "fsspec": {
            "extras": [
                "http"
            ],
            "hashes": [
                "sha256:330c66757591df346ad3091a53bd907e15348c2ba17d63fd54f5c39c4457d2a5",
                "sha256:346a8f024efeb749d2a5fca7ba8854474b1ff9af7c3faaf636a4548781136529"
            ],
            "markers": "python_version >= '3.8'",
            "version": "==2023.10.0"
        },
        "gtts": {
            "hashes": [
                "sha256:08719f4f75c9d09921fa4fd994a372fd4020e2798234a153523da01a4fa53244",
                "sha256:dabc62a57e81befe21c37476e084a72d5dc8f0d90be380b3236ad681d815cd4e"
            ],
            "index": "pypi",
            "markers": "python_version >= '3.7'",
            "version": "==2.4.0"
        },
        "idna": {
            "hashes": [
                "sha256:814f528e8dead7d329833b91c5faa87d60bf71824cd12a7530b5526063d02cb4",
                "sha256:90b77e79eaa3eba6de819a0c442c0b4ceefc341a7a2ab77d7562bf49f425c5c2"
            ],
            "markers": "python_version >= '3.5'",
            "version": "==3.4"
        },
        "imageio": {
            "hashes": [
<<<<<<< HEAD
                "sha256:70e63a8955fb08242c9cbc4cdc40728ab892f76955b99cc6a0c5f304b4b84970",
                "sha256:e425ad36c605308d9ea6d93eda7b0987926059b8b86220e142a599a7975128dd"
            ],
            "markers": "python_version >= '3.8'",
            "version": "==2.32.0"
=======
                "sha256:39999d05eb500089e60be467dd7d618f56e142229b44c3961c2b420eeb538d7e",
                "sha256:d580d6576d0ae39c459a444a23f6f61fe72123a3df2264f5fce8c87784a4be2e"
            ],
            "markers": "python_version >= '3.8'",
            "version": "==2.33.0"
>>>>>>> c64ae4f9
        },
        "imutils": {
            "hashes": [
                "sha256:03827a9fca8b5c540305c0844a62591cf35a0caec199cb0f2f0a4a0fb15d8f24"
            ],
            "index": "pypi",
            "version": "==0.5.4"
        },
        "jinja2": {
            "hashes": [
                "sha256:31351a702a408a9e7595a8fc6150fc3f43bb6bf7e319770cbc0db9df9437e852",
                "sha256:6088930bfe239f0e6710546ab9c19c9ef35e29792895fed6e6e31a023a182a61"
            ],
            "markers": "python_version >= '3.7'",
            "version": "==3.1.2"
        },
        "joblib": {
            "hashes": [
                "sha256:92f865e621e17784e7955080b6d042489e3b8e294949cc44c6eac304f59772b1",
                "sha256:ef4331c65f239985f3f2220ecc87db222f08fd22097a3dd5698f693875f8cbb9"
            ],
            "markers": "python_version >= '3.7'",
            "version": "==1.3.2"
        },
        "jsonschema": {
            "hashes": [
                "sha256:4f614fd46d8d61258610998997743ec5492a648b33cf478c1ddc23ed4598a5fa",
                "sha256:ed6231f0429ecf966f5bc8dfef245998220549cbbcf140f913b7464c52c3b6b3"
            ],
            "markers": "python_version >= '3.8'",
            "version": "==4.20.0"
        },
        "jsonschema-specifications": {
            "hashes": [
                "sha256:c9b234904ffe02f079bf91b14d79987faa685fd4b39c377a0996954c0090b9ca",
                "sha256:f596778ab612b3fd29f72ea0d990393d0540a5aab18bf0407a46632eab540779"
            ],
            "markers": "python_version >= '3.8'",
            "version": "==2023.11.1"
        },
        "kiwisolver": {
            "hashes": [
                "sha256:00bd361b903dc4bbf4eb165f24d1acbee754fce22ded24c3d56eec268658a5cf",
                "sha256:040c1aebeda72197ef477a906782b5ab0d387642e93bda547336b8957c61022e",
                "sha256:05703cf211d585109fcd72207a31bb170a0f22144d68298dc5e61b3c946518af",
                "sha256:06f54715b7737c2fecdbf140d1afb11a33d59508a47bf11bb38ecf21dc9ab79f",
                "sha256:0dc9db8e79f0036e8173c466d21ef18e1befc02de8bf8aa8dc0813a6dc8a7046",
                "sha256:0f114aa76dc1b8f636d077979c0ac22e7cd8f3493abbab152f20eb8d3cda71f3",
                "sha256:11863aa14a51fd6ec28688d76f1735f8f69ab1fabf388851a595d0721af042f5",
                "sha256:11c7de8f692fc99816e8ac50d1d1aef4f75126eefc33ac79aac02c099fd3db71",
                "sha256:11d011a7574eb3b82bcc9c1a1d35c1d7075677fdd15de527d91b46bd35e935ee",
                "sha256:146d14bebb7f1dc4d5fbf74f8a6cb15ac42baadee8912eb84ac0b3b2a3dc6ac3",
                "sha256:15568384086b6df3c65353820a4473575dbad192e35010f622c6ce3eebd57af9",
                "sha256:19df6e621f6d8b4b9c4d45f40a66839294ff2bb235e64d2178f7522d9170ac5b",
                "sha256:1b04139c4236a0f3aff534479b58f6f849a8b351e1314826c2d230849ed48985",
                "sha256:210ef2c3a1f03272649aff1ef992df2e724748918c4bc2d5a90352849eb40bea",
                "sha256:2270953c0d8cdab5d422bee7d2007f043473f9d2999631c86a223c9db56cbd16",
                "sha256:2400873bccc260b6ae184b2b8a4fec0e4082d30648eadb7c3d9a13405d861e89",
                "sha256:2a40773c71d7ccdd3798f6489aaac9eee213d566850a9533f8d26332d626b82c",
                "sha256:2c5674c4e74d939b9d91dda0fae10597ac7521768fec9e399c70a1f27e2ea2d9",
                "sha256:3195782b26fc03aa9c6913d5bad5aeb864bdc372924c093b0f1cebad603dd712",
                "sha256:31a82d498054cac9f6d0b53d02bb85811185bcb477d4b60144f915f3b3126342",
                "sha256:32d5cf40c4f7c7b3ca500f8985eb3fb3a7dfc023215e876f207956b5ea26632a",
                "sha256:346f5343b9e3f00b8db8ba359350eb124b98c99efd0b408728ac6ebf38173958",
                "sha256:378a214a1e3bbf5ac4a8708304318b4f890da88c9e6a07699c4ae7174c09a68d",
                "sha256:39b42c68602539407884cf70d6a480a469b93b81b7701378ba5e2328660c847a",
                "sha256:3a2b053a0ab7a3960c98725cfb0bf5b48ba82f64ec95fe06f1d06c99b552e130",
                "sha256:3aba7311af82e335dd1e36ffff68aaca609ca6290c2cb6d821a39aa075d8e3ff",
                "sha256:3cd32d6c13807e5c66a7cbb79f90b553642f296ae4518a60d8d76243b0ad2898",
                "sha256:3edd2fa14e68c9be82c5b16689e8d63d89fe927e56debd6e1dbce7a26a17f81b",
                "sha256:4c380469bd3f970ef677bf2bcba2b6b0b4d5c75e7a020fb863ef75084efad66f",
                "sha256:4e66e81a5779b65ac21764c295087de82235597a2293d18d943f8e9e32746265",
                "sha256:53abb58632235cd154176ced1ae8f0d29a6657aa1aa9decf50b899b755bc2b93",
                "sha256:5794cf59533bc3f1b1c821f7206a3617999db9fbefc345360aafe2e067514929",
                "sha256:59415f46a37f7f2efeec758353dd2eae1b07640d8ca0f0c42548ec4125492635",
                "sha256:59ec7b7c7e1a61061850d53aaf8e93db63dce0c936db1fda2658b70e4a1be709",
                "sha256:59edc41b24031bc25108e210c0def6f6c2191210492a972d585a06ff246bb79b",
                "sha256:5a580c91d686376f0f7c295357595c5a026e6cbc3d77b7c36e290201e7c11ecb",
                "sha256:5b94529f9b2591b7af5f3e0e730a4e0a41ea174af35a4fd067775f9bdfeee01a",
                "sha256:5c7b3b3a728dc6faf3fc372ef24f21d1e3cee2ac3e9596691d746e5a536de920",
                "sha256:5c90ae8c8d32e472be041e76f9d2f2dbff4d0b0be8bd4041770eddb18cf49a4e",
                "sha256:5e7139af55d1688f8b960ee9ad5adafc4ac17c1c473fe07133ac092310d76544",
                "sha256:5ff5cf3571589b6d13bfbfd6bcd7a3f659e42f96b5fd1c4830c4cf21d4f5ef45",
                "sha256:620ced262a86244e2be10a676b646f29c34537d0d9cc8eb26c08f53d98013390",
                "sha256:6512cb89e334e4700febbffaaa52761b65b4f5a3cf33f960213d5656cea36a77",
                "sha256:6c08e1312a9cf1074d17b17728d3dfce2a5125b2d791527f33ffbe805200a355",
                "sha256:6c3bd3cde54cafb87d74d8db50b909705c62b17c2099b8f2e25b461882e544ff",
                "sha256:6ef7afcd2d281494c0a9101d5c571970708ad911d028137cd558f02b851c08b4",
                "sha256:7269d9e5f1084a653d575c7ec012ff57f0c042258bf5db0954bf551c158466e7",
                "sha256:72d40b33e834371fd330fb1472ca19d9b8327acb79a5821d4008391db8e29f20",
                "sha256:74d1b44c6cfc897df648cc9fdaa09bc3e7679926e6f96df05775d4fb3946571c",
                "sha256:74db36e14a7d1ce0986fa104f7d5637aea5c82ca6326ed0ec5694280942d1162",
                "sha256:763773d53f07244148ccac5b084da5adb90bfaee39c197554f01b286cf869228",
                "sha256:76c6a5964640638cdeaa0c359382e5703e9293030fe730018ca06bc2010c4437",
                "sha256:76d9289ed3f7501012e05abb8358bbb129149dbd173f1f57a1bf1c22d19ab7cc",
                "sha256:7931d8f1f67c4be9ba1dd9c451fb0eeca1a25b89e4d3f89e828fe12a519b782a",
                "sha256:7b8b454bac16428b22560d0a1cf0a09875339cab69df61d7805bf48919415901",
                "sha256:7e5bab140c309cb3a6ce373a9e71eb7e4873c70c2dda01df6820474f9889d6d4",
                "sha256:83d78376d0d4fd884e2c114d0621624b73d2aba4e2788182d286309ebdeed770",
                "sha256:852542f9481f4a62dbb5dd99e8ab7aedfeb8fb6342349a181d4036877410f525",
                "sha256:85267bd1aa8880a9c88a8cb71e18d3d64d2751a790e6ca6c27b8ccc724bcd5ad",
                "sha256:88a2df29d4724b9237fc0c6eaf2a1adae0cdc0b3e9f4d8e7dc54b16812d2d81a",
                "sha256:88b9f257ca61b838b6f8094a62418421f87ac2a1069f7e896c36a7d86b5d4c29",
                "sha256:8ab3919a9997ab7ef2fbbed0cc99bb28d3c13e6d4b1ad36e97e482558a91be90",
                "sha256:92dea1ffe3714fa8eb6a314d2b3c773208d865a0e0d35e713ec54eea08a66250",
                "sha256:9407b6a5f0d675e8a827ad8742e1d6b49d9c1a1da5d952a67d50ef5f4170b18d",
                "sha256:9408acf3270c4b6baad483865191e3e582b638b1654a007c62e3efe96f09a9a3",
                "sha256:955e8513d07a283056b1396e9a57ceddbd272d9252c14f154d450d227606eb54",
                "sha256:9db8ea4c388fdb0f780fe91346fd438657ea602d58348753d9fb265ce1bca67f",
                "sha256:9eaa8b117dc8337728e834b9c6e2611f10c79e38f65157c4c38e9400286f5cb1",
                "sha256:a51a263952b1429e429ff236d2f5a21c5125437861baeed77f5e1cc2d2c7c6da",
                "sha256:a6aa6315319a052b4ee378aa171959c898a6183f15c1e541821c5c59beaa0238",
                "sha256:aa12042de0171fad672b6c59df69106d20d5596e4f87b5e8f76df757a7c399aa",
                "sha256:aaf7be1207676ac608a50cd08f102f6742dbfc70e8d60c4db1c6897f62f71523",
                "sha256:b0157420efcb803e71d1b28e2c287518b8808b7cf1ab8af36718fd0a2c453eb0",
                "sha256:b3f7e75f3015df442238cca659f8baa5f42ce2a8582727981cbfa15fee0ee205",
                "sha256:b9098e0049e88c6a24ff64545cdfc50807818ba6c1b739cae221bbbcbc58aad3",
                "sha256:ba55dce0a9b8ff59495ddd050a0225d58bd0983d09f87cfe2b6aec4f2c1234e4",
                "sha256:bb86433b1cfe686da83ce32a9d3a8dd308e85c76b60896d58f082136f10bffac",
                "sha256:bbea0db94288e29afcc4c28afbf3a7ccaf2d7e027489c449cf7e8f83c6346eb9",
                "sha256:bbf1d63eef84b2e8c89011b7f2235b1e0bf7dacc11cac9431fc6468e99ac77fb",
                "sha256:c7940c1dc63eb37a67721b10d703247552416f719c4188c54e04334321351ced",
                "sha256:c9bf3325c47b11b2e51bca0824ea217c7cd84491d8ac4eefd1e409705ef092bd",
                "sha256:cdc8a402aaee9a798b50d8b827d7ecf75edc5fb35ea0f91f213ff927c15f4ff0",
                "sha256:ceec1a6bc6cab1d6ff5d06592a91a692f90ec7505d6463a88a52cc0eb58545da",
                "sha256:cfe6ab8da05c01ba6fbea630377b5da2cd9bcbc6338510116b01c1bc939a2c18",
                "sha256:d099e745a512f7e3bbe7249ca835f4d357c586d78d79ae8f1dcd4d8adeb9bda9",
                "sha256:d0ef46024e6a3d79c01ff13801cb19d0cad7fd859b15037aec74315540acc276",
                "sha256:d2e5a98f0ec99beb3c10e13b387f8db39106d53993f498b295f0c914328b1333",
                "sha256:da4cfb373035def307905d05041c1d06d8936452fe89d464743ae7fb8371078b",
                "sha256:da802a19d6e15dffe4b0c24b38b3af68e6c1a68e6e1d8f30148c83864f3881db",
                "sha256:dced8146011d2bc2e883f9bd68618b8247387f4bbec46d7392b3c3b032640126",
                "sha256:dfdd7c0b105af050eb3d64997809dc21da247cf44e63dc73ff0fd20b96be55a9",
                "sha256:e368f200bbc2e4f905b8e71eb38b3c04333bddaa6a2464a6355487b02bb7fb09",
                "sha256:e391b1f0a8a5a10ab3b9bb6afcfd74f2175f24f8975fb87ecae700d1503cdee0",
                "sha256:e57e563a57fb22a142da34f38acc2fc1a5c864bc29ca1517a88abc963e60d6ec",
                "sha256:e5d706eba36b4c4d5bc6c6377bb6568098765e990cfc21ee16d13963fab7b3e7",
                "sha256:ec20916e7b4cbfb1f12380e46486ec4bcbaa91a9c448b97023fde0d5bbf9e4ff",
                "sha256:f1d072c2eb0ad60d4c183f3fb44ac6f73fb7a8f16a2694a91f988275cbf352f9",
                "sha256:f846c260f483d1fd217fe5ed7c173fb109efa6b1fc8381c8b7552c5781756192",
                "sha256:f91de7223d4c7b793867797bacd1ee53bfe7359bd70d27b7b58a04efbb9436c8",
                "sha256:faae4860798c31530dd184046a900e652c95513796ef51a12bc086710c2eec4d",
                "sha256:fc579bf0f502e54926519451b920e875f433aceb4624a3646b3252b5caa9e0b6",
                "sha256:fcc700eadbbccbf6bc1bcb9dbe0786b4b1cb91ca0dcda336eef5c2beed37b797",
                "sha256:fd32ea360bcbb92d28933fc05ed09bffcb1704ba3fc7942e81db0fd4f81a7892",
                "sha256:fdb7adb641a0d13bdcd4ef48e062363d8a9ad4a182ac7647ec88f695e719ae9f"
            ],
            "markers": "python_version >= '3.7'",
            "version": "==1.4.5"
        },
        "labelme2coco": {
            "editable": true,
            "git": "https://github.com/ierror/labelme2coco.git",
            "markers": "python_version >= '3.7'",
            "ref": "4ed43e6b2e89331a295157eb910dd7a3b2c4f64a"
        },
        "lazy-loader": {
            "hashes": [
                "sha256:1e9e76ee8631e264c62ce10006718e80b2cfc74340d17d1031e0f84af7478554",
                "sha256:3b68898e34f5b2a29daaaac172c6555512d0f32074f147e2254e4a6d9d838f37"
            ],
            "markers": "python_version >= '3.7'",
            "version": "==0.3"
        },
        "lightning-utilities": {
            "hashes": [
                "sha256:84d09b11fe9bc16c803ae5e412874748239d73ad2f3d1b90862f99ce15a03aa0",
                "sha256:9e31617eccbbadc6b737a2432fd7076ff8e24957f9c63aeba2530b189e19319c"
            ],
            "markers": "python_version >= '3.7'",
            "version": "==0.10.0"
        },
        "markupsafe": {
            "hashes": [
                "sha256:05fb21170423db021895e1ea1e1f3ab3adb85d1c2333cbc2310f2a26bc77272e",
                "sha256:0a4e4a1aff6c7ac4cd55792abf96c915634c2b97e3cc1c7129578aa68ebd754e",
                "sha256:10bbfe99883db80bdbaff2dcf681dfc6533a614f700da1287707e8a5d78a8431",
                "sha256:134da1eca9ec0ae528110ccc9e48041e0828d79f24121a1a146161103c76e686",
                "sha256:14ff806850827afd6b07a5f32bd917fb7f45b046ba40c57abdb636674a8b559c",
                "sha256:1577735524cdad32f9f694208aa75e422adba74f1baee7551620e43a3141f559",
                "sha256:1b40069d487e7edb2676d3fbdb2b0829ffa2cd63a2ec26c4938b2d34391b4ecc",
                "sha256:1b8dd8c3fd14349433c79fa8abeb573a55fc0fdd769133baac1f5e07abf54aeb",
                "sha256:1f67c7038d560d92149c060157d623c542173016c4babc0c1913cca0564b9939",
                "sha256:282c2cb35b5b673bbcadb33a585408104df04f14b2d9b01d4c345a3b92861c2c",
                "sha256:2c1b19b3aaacc6e57b7e25710ff571c24d6c3613a45e905b1fde04d691b98ee0",
                "sha256:2ef12179d3a291be237280175b542c07a36e7f60718296278d8593d21ca937d4",
                "sha256:338ae27d6b8745585f87218a3f23f1512dbf52c26c28e322dbe54bcede54ccb9",
                "sha256:3c0fae6c3be832a0a0473ac912810b2877c8cb9d76ca48de1ed31e1c68386575",
                "sha256:3fd4abcb888d15a94f32b75d8fd18ee162ca0c064f35b11134be77050296d6ba",
                "sha256:42de32b22b6b804f42c5d98be4f7e5e977ecdd9ee9b660fda1a3edf03b11792d",
                "sha256:47d4f1c5f80fc62fdd7777d0d40a2e9dda0a05883ab11374334f6c4de38adffd",
                "sha256:504b320cd4b7eff6f968eddf81127112db685e81f7e36e75f9f84f0df46041c3",
                "sha256:525808b8019e36eb524b8c68acdd63a37e75714eac50e988180b169d64480a00",
                "sha256:56d9f2ecac662ca1611d183feb03a3fa4406469dafe241673d521dd5ae92a155",
                "sha256:5bbe06f8eeafd38e5d0a4894ffec89378b6c6a625ff57e3028921f8ff59318ac",
                "sha256:65c1a9bcdadc6c28eecee2c119465aebff8f7a584dd719facdd9e825ec61ab52",
                "sha256:68e78619a61ecf91e76aa3e6e8e33fc4894a2bebe93410754bd28fce0a8a4f9f",
                "sha256:69c0f17e9f5a7afdf2cc9fb2d1ce6aabdb3bafb7f38017c0b77862bcec2bbad8",
                "sha256:6b2b56950d93e41f33b4223ead100ea0fe11f8e6ee5f641eb753ce4b77a7042b",
                "sha256:715d3562f79d540f251b99ebd6d8baa547118974341db04f5ad06d5ea3eb8007",
                "sha256:787003c0ddb00500e49a10f2844fac87aa6ce977b90b0feaaf9de23c22508b24",
                "sha256:7ef3cb2ebbf91e330e3bb937efada0edd9003683db6b57bb108c4001f37a02ea",
                "sha256:8023faf4e01efadfa183e863fefde0046de576c6f14659e8782065bcece22198",
                "sha256:8758846a7e80910096950b67071243da3e5a20ed2546e6392603c096778d48e0",
                "sha256:8afafd99945ead6e075b973fefa56379c5b5c53fd8937dad92c662da5d8fd5ee",
                "sha256:8c41976a29d078bb235fea9b2ecd3da465df42a562910f9022f1a03107bd02be",
                "sha256:8e254ae696c88d98da6555f5ace2279cf7cd5b3f52be2b5cf97feafe883b58d2",
                "sha256:8f9293864fe09b8149f0cc42ce56e3f0e54de883a9de90cd427f191c346eb2e1",
                "sha256:9402b03f1a1b4dc4c19845e5c749e3ab82d5078d16a2a4c2cd2df62d57bb0707",
                "sha256:962f82a3086483f5e5f64dbad880d31038b698494799b097bc59c2edf392fce6",
                "sha256:9aad3c1755095ce347e26488214ef77e0485a3c34a50c5a5e2471dff60b9dd9c",
                "sha256:9dcdfd0eaf283af041973bff14a2e143b8bd64e069f4c383416ecd79a81aab58",
                "sha256:aa57bd9cf8ae831a362185ee444e15a93ecb2e344c8e52e4d721ea3ab6ef1823",
                "sha256:aa7bd130efab1c280bed0f45501b7c8795f9fdbeb02e965371bbef3523627779",
                "sha256:ab4a0df41e7c16a1392727727e7998a467472d0ad65f3ad5e6e765015df08636",
                "sha256:ad9e82fb8f09ade1c3e1b996a6337afac2b8b9e365f926f5a61aacc71adc5b3c",
                "sha256:af598ed32d6ae86f1b747b82783958b1a4ab8f617b06fe68795c7f026abbdcad",
                "sha256:b076b6226fb84157e3f7c971a47ff3a679d837cf338547532ab866c57930dbee",
                "sha256:b7ff0f54cb4ff66dd38bebd335a38e2c22c41a8ee45aa608efc890ac3e3931bc",
                "sha256:bfce63a9e7834b12b87c64d6b155fdd9b3b96191b6bd334bf37db7ff1fe457f2",
                "sha256:c011a4149cfbcf9f03994ec2edffcb8b1dc2d2aede7ca243746df97a5d41ce48",
                "sha256:c9c804664ebe8f83a211cace637506669e7890fec1b4195b505c214e50dd4eb7",
                "sha256:ca379055a47383d02a5400cb0d110cef0a776fc644cda797db0c5696cfd7e18e",
                "sha256:cb0932dc158471523c9637e807d9bfb93e06a95cbf010f1a38b98623b929ef2b",
                "sha256:cd0f502fe016460680cd20aaa5a76d241d6f35a1c3350c474bac1273803893fa",
                "sha256:ceb01949af7121f9fc39f7d27f91be8546f3fb112c608bc4029aef0bab86a2a5",
                "sha256:d080e0a5eb2529460b30190fcfcc4199bd7f827663f858a226a81bc27beaa97e",
                "sha256:dd15ff04ffd7e05ffcb7fe79f1b98041b8ea30ae9234aed2a9168b5797c3effb",
                "sha256:df0be2b576a7abbf737b1575f048c23fb1d769f267ec4358296f31c2479db8f9",
                "sha256:e09031c87a1e51556fdcb46e5bd4f59dfb743061cf93c4d6831bf894f125eb57",
                "sha256:e4dd52d80b8c83fdce44e12478ad2e85c64ea965e75d66dbeafb0a3e77308fcc",
                "sha256:f698de3fd0c4e6972b92290a45bd9b1536bffe8c6759c62471efaa8acb4c37bc",
                "sha256:fec21693218efe39aa7f8599346e90c705afa52c5b31ae019b2e57e8f6542bb2",
                "sha256:ffcc3f7c66b5f5b7931a5aa68fc9cecc51e685ef90282f4a82f0f5e9b704ad11"
            ],
            "markers": "python_version >= '3.7'",
            "version": "==2.1.3"
        },
        "matplotlib": {
            "hashes": [
                "sha256:01a978b871b881ee76017152f1f1a0cbf6bd5f7b8ff8c96df0df1bd57d8755a1",
                "sha256:03f9d160a29e0b65c0790bb07f4f45d6a181b1ac33eb1bb0dd225986450148f0",
                "sha256:091275d18d942cf1ee9609c830a1bc36610607d8223b1b981c37d5c9fc3e46a4",
                "sha256:09796f89fb71a0c0e1e2f4bdaf63fb2cefc84446bb963ecdeb40dfee7dfa98c7",
                "sha256:0f4fc5d72b75e2c18e55eb32292659cf731d9d5b312a6eb036506304f4675630",
                "sha256:172f4d0fbac3383d39164c6caafd3255ce6fa58f08fc392513a0b1d3b89c4f89",
                "sha256:1b0f3b8ea0e99e233a4bcc44590f01604840d833c280ebb8fe5554fd3e6cfe8d",
                "sha256:3773002da767f0a9323ba1a9b9b5d00d6257dbd2a93107233167cfb581f64717",
                "sha256:46a569130ff53798ea5f50afce7406e91fdc471ca1e0e26ba976a8c734c9427a",
                "sha256:4c318c1e95e2f5926fba326f68177dee364aa791d6df022ceb91b8221bd0a627",
                "sha256:4e208f46cf6576a7624195aa047cb344a7f802e113bb1a06cfd4bee431de5e31",
                "sha256:533b0e3b0c6768eef8cbe4b583731ce25a91ab54a22f830db2b031e83cca9213",
                "sha256:5864bdd7da445e4e5e011b199bb67168cdad10b501750367c496420f2ad00843",
                "sha256:5ba9cbd8ac6cf422f3102622b20f8552d601bf8837e49a3afed188d560152788",
                "sha256:6f9c6976748a25e8b9be51ea028df49b8e561eed7809146da7a47dbecebab367",
                "sha256:7c48d9e221b637c017232e3760ed30b4e8d5dfd081daf327e829bf2a72c731b4",
                "sha256:830f00640c965c5b7f6bc32f0d4ce0c36dfe0379f7dd65b07a00c801713ec40a",
                "sha256:9a5430836811b7652991939012f43d2808a2db9b64ee240387e8c43e2e5578c8",
                "sha256:aa11b3c6928a1e496c1a79917d51d4cd5d04f8a2e75f21df4949eeefdf697f4b",
                "sha256:b78e4f2cedf303869b782071b55fdde5987fda3038e9d09e58c91cc261b5ad18",
                "sha256:b9576723858a78751d5aacd2497b8aef29ffea6d1c95981505877f7ac28215c6",
                "sha256:bddfb1db89bfaa855912261c805bd0e10218923cc262b9159a49c29a7a1c1afa",
                "sha256:c7d36c2209d9136cd8e02fab1c0ddc185ce79bc914c45054a9f514e44c787917",
                "sha256:d1095fecf99eeb7384dabad4bf44b965f929a5f6079654b681193edf7169ec20",
                "sha256:d7b1704a530395aaf73912be741c04d181f82ca78084fbd80bc737be04848331",
                "sha256:d86593ccf546223eb75a39b44c32788e6f6440d13cfc4750c1c15d0fcb850b63",
                "sha256:deaed9ad4da0b1aea77fe0aa0cebb9ef611c70b3177be936a95e5d01fa05094f",
                "sha256:ef8345b48e95cee45ff25192ed1f4857273117917a4dcd48e3905619bcd9c9b8"
            ],
            "markers": "python_version >= '3.9'",
            "version": "==3.8.2"
        },
        "mpmath": {
            "hashes": [
                "sha256:7a28eb2a9774d00c7bc92411c19a89209d5da7c4c9a9e227be8330a23a25b91f",
                "sha256:a0b2b9fe80bbcd81a6647ff13108738cfb482d481d826cc0e02f5b35e5c88d2c"
            ],
            "version": "==1.3.0"
        },
        "multidict": {
            "hashes": [
                "sha256:01a3a55bd90018c9c080fbb0b9f4891db37d148a0a18722b42f94694f8b6d4c9",
                "sha256:0b1a97283e0c85772d613878028fec909f003993e1007eafa715b24b377cb9b8",
                "sha256:0dfad7a5a1e39c53ed00d2dd0c2e36aed4650936dc18fd9a1826a5ae1cad6f03",
                "sha256:11bdf3f5e1518b24530b8241529d2050014c884cf18b6fc69c0c2b30ca248710",
                "sha256:1502e24330eb681bdaa3eb70d6358e818e8e8f908a22a1851dfd4e15bc2f8161",
                "sha256:16ab77bbeb596e14212e7bab8429f24c1579234a3a462105cda4a66904998664",
                "sha256:16d232d4e5396c2efbbf4f6d4df89bfa905eb0d4dc5b3549d872ab898451f569",
                "sha256:21a12c4eb6ddc9952c415f24eef97e3e55ba3af61f67c7bc388dcdec1404a067",
                "sha256:27c523fbfbdfd19c6867af7346332b62b586eed663887392cff78d614f9ec313",
                "sha256:281af09f488903fde97923c7744bb001a9b23b039a909460d0f14edc7bf59706",
                "sha256:33029f5734336aa0d4c0384525da0387ef89148dc7191aae00ca5fb23d7aafc2",
                "sha256:3601a3cece3819534b11d4efc1eb76047488fddd0c85a3948099d5da4d504636",
                "sha256:3666906492efb76453c0e7b97f2cf459b0682e7402c0489a95484965dbc1da49",
                "sha256:36c63aaa167f6c6b04ef2c85704e93af16c11d20de1d133e39de6a0e84582a93",
                "sha256:39ff62e7d0f26c248b15e364517a72932a611a9b75f35b45be078d81bdb86603",
                "sha256:43644e38f42e3af682690876cff722d301ac585c5b9e1eacc013b7a3f7b696a0",
                "sha256:4372381634485bec7e46718edc71528024fcdc6f835baefe517b34a33c731d60",
                "sha256:458f37be2d9e4c95e2d8866a851663cbc76e865b78395090786f6cd9b3bbf4f4",
                "sha256:45e1ecb0379bfaab5eef059f50115b54571acfbe422a14f668fc8c27ba410e7e",
                "sha256:4b9d9e4e2b37daddb5c23ea33a3417901fa7c7b3dee2d855f63ee67a0b21e5b1",
                "sha256:4ceef517eca3e03c1cceb22030a3e39cb399ac86bff4e426d4fc6ae49052cc60",
                "sha256:4d1a3d7ef5e96b1c9e92f973e43aa5e5b96c659c9bc3124acbbd81b0b9c8a951",
                "sha256:4dcbb0906e38440fa3e325df2359ac6cb043df8e58c965bb45f4e406ecb162cc",
                "sha256:509eac6cf09c794aa27bcacfd4d62c885cce62bef7b2c3e8b2e49d365b5003fe",
                "sha256:52509b5be062d9eafc8170e53026fbc54cf3b32759a23d07fd935fb04fc22d95",
                "sha256:52f2dffc8acaba9a2f27174c41c9e57f60b907bb9f096b36b1a1f3be71c6284d",
                "sha256:574b7eae1ab267e5f8285f0fe881f17efe4b98c39a40858247720935b893bba8",
                "sha256:5979b5632c3e3534e42ca6ff856bb24b2e3071b37861c2c727ce220d80eee9ed",
                "sha256:59d43b61c59d82f2effb39a93c48b845efe23a3852d201ed2d24ba830d0b4cf2",
                "sha256:5a4dcf02b908c3b8b17a45fb0f15b695bf117a67b76b7ad18b73cf8e92608775",
                "sha256:5cad9430ab3e2e4fa4a2ef4450f548768400a2ac635841bc2a56a2052cdbeb87",
                "sha256:5fc1b16f586f049820c5c5b17bb4ee7583092fa0d1c4e28b5239181ff9532e0c",
                "sha256:62501642008a8b9871ddfccbf83e4222cf8ac0d5aeedf73da36153ef2ec222d2",
                "sha256:64bdf1086b6043bf519869678f5f2757f473dee970d7abf6da91ec00acb9cb98",
                "sha256:64da238a09d6039e3bd39bb3aee9c21a5e34f28bfa5aa22518581f910ff94af3",
                "sha256:666daae833559deb2d609afa4490b85830ab0dfca811a98b70a205621a6109fe",
                "sha256:67040058f37a2a51ed8ea8f6b0e6ee5bd78ca67f169ce6122f3e2ec80dfe9b78",
                "sha256:6748717bb10339c4760c1e63da040f5f29f5ed6e59d76daee30305894069a660",
                "sha256:6b181d8c23da913d4ff585afd1155a0e1194c0b50c54fcfe286f70cdaf2b7176",
                "sha256:6ed5f161328b7df384d71b07317f4d8656434e34591f20552c7bcef27b0ab88e",
                "sha256:7582a1d1030e15422262de9f58711774e02fa80df0d1578995c76214f6954988",
                "sha256:7d18748f2d30f94f498e852c67d61261c643b349b9d2a581131725595c45ec6c",
                "sha256:7d6ae9d593ef8641544d6263c7fa6408cc90370c8cb2bbb65f8d43e5b0351d9c",
                "sha256:81a4f0b34bd92df3da93315c6a59034df95866014ac08535fc819f043bfd51f0",
                "sha256:8316a77808c501004802f9beebde51c9f857054a0c871bd6da8280e718444449",
                "sha256:853888594621e6604c978ce2a0444a1e6e70c8d253ab65ba11657659dcc9100f",
                "sha256:99b76c052e9f1bc0721f7541e5e8c05db3941eb9ebe7b8553c625ef88d6eefde",
                "sha256:a2e4369eb3d47d2034032a26c7a80fcb21a2cb22e1173d761a162f11e562caa5",
                "sha256:ab55edc2e84460694295f401215f4a58597f8f7c9466faec545093045476327d",
                "sha256:af048912e045a2dc732847d33821a9d84ba553f5c5f028adbd364dd4765092ac",
                "sha256:b1a2eeedcead3a41694130495593a559a668f382eee0727352b9a41e1c45759a",
                "sha256:b1e8b901e607795ec06c9e42530788c45ac21ef3aaa11dbd0c69de543bfb79a9",
                "sha256:b41156839806aecb3641f3208c0dafd3ac7775b9c4c422d82ee2a45c34ba81ca",
                "sha256:b692f419760c0e65d060959df05f2a531945af31fda0c8a3b3195d4efd06de11",
                "sha256:bc779e9e6f7fda81b3f9aa58e3a6091d49ad528b11ed19f6621408806204ad35",
                "sha256:bf6774e60d67a9efe02b3616fee22441d86fab4c6d335f9d2051d19d90a40063",
                "sha256:c048099e4c9e9d615545e2001d3d8a4380bd403e1a0578734e0d31703d1b0c0b",
                "sha256:c5cb09abb18c1ea940fb99360ea0396f34d46566f157122c92dfa069d3e0e982",
                "sha256:cc8e1d0c705233c5dd0c5e6460fbad7827d5d36f310a0fadfd45cc3029762258",
                "sha256:d5e3fc56f88cc98ef8139255cf8cd63eb2c586531e43310ff859d6bb3a6b51f1",
                "sha256:d6aa0418fcc838522256761b3415822626f866758ee0bc6632c9486b179d0b52",
                "sha256:d6c254ba6e45d8e72739281ebc46ea5eb5f101234f3ce171f0e9f5cc86991480",
                "sha256:d6d635d5209b82a3492508cf5b365f3446afb65ae7ebd755e70e18f287b0adf7",
                "sha256:dcfe792765fab89c365123c81046ad4103fcabbc4f56d1c1997e6715e8015461",
                "sha256:ddd3915998d93fbcd2566ddf9cf62cdb35c9e093075f862935573d265cf8f65d",
                "sha256:ddff9c4e225a63a5afab9dd15590432c22e8057e1a9a13d28ed128ecf047bbdc",
                "sha256:e41b7e2b59679edfa309e8db64fdf22399eec4b0b24694e1b2104fb789207779",
                "sha256:e69924bfcdda39b722ef4d9aa762b2dd38e4632b3641b1d9a57ca9cd18f2f83a",
                "sha256:ea20853c6dbbb53ed34cb4d080382169b6f4554d394015f1bef35e881bf83547",
                "sha256:ee2a1ece51b9b9e7752e742cfb661d2a29e7bcdba2d27e66e28a99f1890e4fa0",
                "sha256:eeb6dcc05e911516ae3d1f207d4b0520d07f54484c49dfc294d6e7d63b734171",
                "sha256:f70b98cd94886b49d91170ef23ec5c0e8ebb6f242d734ed7ed677b24d50c82cf",
                "sha256:fc35cb4676846ef752816d5be2193a1e8367b4c1397b74a565a9d0389c433a1d",
                "sha256:ff959bee35038c4624250473988b24f846cbeb2c6639de3602c073f10410ceba"
            ],
            "markers": "python_version >= '3.7'",
            "version": "==6.0.4"
        },
        "ndjson": {
            "hashes": [
                "sha256:839c22275e6baa3040077b83c005ac24199b94973309a8a1809be962c753a410",
                "sha256:bf9746cb6bb1cb53d172cda7f154c07c786d665ff28341e4e689b796b229e5d6"
            ],
            "version": "==0.3.1"
        },
        "networkx": {
            "hashes": [
                "sha256:9f1bb5cf3409bf324e0a722c20bdb4c20ee39bf1c30ce8ae499c8502b0b5e0c6",
                "sha256:f18c69adc97877c42332c170849c96cefa91881c99a7cb3e95b7c659ebdc1ec2"
            ],
            "markers": "python_version >= '3.9'",
            "version": "==3.2.1"
        },
        "numpy": {
            "hashes": [
                "sha256:003a9f530e880cb2cd177cba1af7220b9aa42def9c4afc2a2fc3ee6be7eb2b22",
                "sha256:150947adbdfeceec4e5926d956a06865c1c690f2fd902efede4ca6fe2e657c3f",
                "sha256:2620e8592136e073bd12ee4536149380695fbe9ebeae845b81237f986479ffc9",
                "sha256:2eabd64ddb96a1239791da78fa5f4e1693ae2dadc82a76bc76a14cbb2b966e96",
                "sha256:4173bde9fa2a005c2c6e2ea8ac1618e2ed2c1c6ec8a7657237854d42094123a0",
                "sha256:4199e7cfc307a778f72d293372736223e39ec9ac096ff0a2e64853b866a8e18a",
                "sha256:4cecaed30dc14123020f77b03601559fff3e6cd0c048f8b5289f4eeabb0eb281",
                "sha256:557d42778a6869c2162deb40ad82612645e21d79e11c1dc62c6e82a2220ffb04",
                "sha256:63e45511ee4d9d976637d11e6c9864eae50e12dc9598f531c035265991910468",
                "sha256:6524630f71631be2dabe0c541e7675db82651eb998496bbe16bc4f77f0772253",
                "sha256:76807b4063f0002c8532cfeac47a3068a69561e9c8715efdad3c642eb27c0756",
                "sha256:7de8fdde0003f4294655aa5d5f0a89c26b9f22c0a58790c38fae1ed392d44a5a",
                "sha256:889b2cc88b837d86eda1b17008ebeb679d82875022200c6e8e4ce6cf549b7acb",
                "sha256:92011118955724465fb6853def593cf397b4a1367495e0b59a7e69d40c4eb71d",
                "sha256:97cf27e51fa078078c649a51d7ade3c92d9e709ba2bfb97493007103c741f1d0",
                "sha256:9a23f8440561a633204a67fb44617ce2a299beecf3295f0d13c495518908e910",
                "sha256:a51725a815a6188c662fb66fb32077709a9ca38053f0274640293a14fdd22978",
                "sha256:a77d3e1163a7770164404607b7ba3967fb49b24782a6ef85d9b5f54126cc39e5",
                "sha256:adbdce121896fd3a17a77ab0b0b5eedf05a9834a18699db6829a64e1dfccca7f",
                "sha256:c29e6bd0ec49a44d7690ecb623a8eac5ab8a923bce0bea6293953992edf3a76a",
                "sha256:c72a6b2f4af1adfe193f7beb91ddf708ff867a3f977ef2ec53c0ffb8283ab9f5",
                "sha256:d0a2db9d20117bf523dde15858398e7c0858aadca7c0f088ac0d6edd360e9ad2",
                "sha256:e3ab5d32784e843fc0dd3ab6dcafc67ef806e6b6828dc6af2f689be0eb4d781d",
                "sha256:e428c4fbfa085f947b536706a2fc349245d7baa8334f0c5723c56a10595f9b95",
                "sha256:e8d2859428712785e8a8b7d2b3ef0a1d1565892367b32f915c4a4df44d0e64f5",
                "sha256:eef70b4fc1e872ebddc38cddacc87c19a3709c0e3e5d20bf3954c147b1dd941d",
                "sha256:f64bb98ac59b3ea3bf74b02f13836eb2e24e48e0ab0145bbda646295769bd780",
                "sha256:f9006288bcf4895917d02583cf3411f98631275bc67cce355a7f39f8c14338fa"
            ],
            "index": "pypi",
            "markers": "python_version >= '3.8'",
            "version": "==1.24.2"
        },
        "oauthlib": {
            "hashes": [
                "sha256:8139f29aac13e25d502680e9e19963e83f16838d48a0d71c287fe40e7067fbca",
                "sha256:9859c40929662bec5d64f34d01c99e093149682a3f38915dc0655d5a633dd918"
            ],
            "markers": "python_version >= '3.6'",
            "version": "==3.2.2"
        },
        "opencv-python": {
            "hashes": [
                "sha256:3424794a711f33284581f3c1e4b071cfc827d02b99d6fd9a35391f517c453306",
                "sha256:7a297e7651e22eb17c265ddbbc80e2ba2a8ff4f4a1696a67c45e5f5798245842",
                "sha256:812af57553ec1c6709060c63f6b7e9ad07ddc0f592f3ccc6d00c71e0fe0e6376",
                "sha256:cd08343654c6b88c5a8c25bf425f8025aed2e3189b4d7306b5861d32affaf737",
                "sha256:d4f8880440c433a0025d78804dda6901d1e8e541a561dda66892d90290aef881",
                "sha256:ebfc0a3a2f57716e709028b992e4de7fd8752105d7a768531c4f434043c6f9ff",
                "sha256:eda115797b114fc16ca6f182b91c5d984f0015c19bec3145e55d33d708e9bae1"
            ],
            "index": "pypi",
            "markers": "python_version >= '3.6'",
            "version": "==4.7.0.72"
        },
        "opencv-python-headless": {
            "hashes": [
                "sha256:0a0f1e9f836f7d5bad1dd164694944c8761711cbdf4b36ebbd4815a8ef731079",
                "sha256:2c7d45721df9801c4dcd34683a15caa0e30f38b185263fec04a6eb274bc720f0",
                "sha256:382f8c7a6a14f80091284eecedd52cee4812231ee0eff1118592197b538d9252",
                "sha256:3b6bd6e1132b6f5dcb3a5bfe30fc4d341a7bfb26134da349a06c9255288ded94",
                "sha256:58e70d2f0915fe23e02c6e405588276c9397844a47d38b9c87fac5f7f9ba2dcc",
                "sha256:bc7197b42352f6f865c302a49140b889ec7cd957dd697e2d7fc016ad0d3f28f1",
                "sha256:f3a33f644249f9ce1c913eac580e4b3ef4ce7cab0a71900274708959c2feb5e3"
            ],
            "markers": "python_version >= '3.6'",
            "version": "==4.8.1.78"
        },
        "packaging": {
            "hashes": [
                "sha256:048fb0e9405036518eaaf48a55953c750c11e1a1b68e0dd1a9d62ed0c092cfc5",
                "sha256:8c491190033a9af7e1d931d0b5dacc2ef47509b34dd0de67ed209b5203fc88c7"
            ],
            "markers": "python_version >= '3.7'",
            "version": "==23.2"
        },
        "pillow": {
            "hashes": [
<<<<<<< HEAD
                "sha256:0462b1496505a3462d0f35dc1c4d7b54069747d65d00ef48e736acda2c8cbdff",
                "sha256:186f7e04248103482ea6354af6d5bcedb62941ee08f7f788a1c7707bc720c66f",
                "sha256:19e9adb3f22d4c416e7cd79b01375b17159d6990003633ff1d8377e21b7f1b21",
                "sha256:28444cb6ad49726127d6b340217f0627abc8732f1194fd5352dec5e6a0105635",
                "sha256:2872f2d7846cf39b3dbff64bc1104cc48c76145854256451d33c5faa55c04d1a",
                "sha256:2cc6b86ece42a11f16f55fe8903595eff2b25e0358dec635d0a701ac9586588f",
                "sha256:2d7e91b4379f7a76b31c2dda84ab9e20c6220488e50f7822e59dac36b0cd92b1",
                "sha256:2fa6dd2661838c66f1a5473f3b49ab610c98a128fc08afbe81b91a1f0bf8c51d",
                "sha256:32bec7423cdf25c9038fef614a853c9d25c07590e1a870ed471f47fb80b244db",
                "sha256:3855447d98cced8670aaa63683808df905e956f00348732448b5a6df67ee5849",
                "sha256:3a04359f308ebee571a3127fdb1bd01f88ba6f6fb6d087f8dd2e0d9bff43f2a7",
                "sha256:3a0d3e54ab1df9df51b914b2233cf779a5a10dfd1ce339d0421748232cea9876",
                "sha256:44e7e4587392953e5e251190a964675f61e4dae88d1e6edbe9f36d6243547ff3",
                "sha256:459307cacdd4138edee3875bbe22a2492519e060660eaf378ba3b405d1c66317",
                "sha256:4ce90f8a24e1c15465048959f1e94309dfef93af272633e8f37361b824532e91",
                "sha256:50bd5f1ebafe9362ad622072a1d2f5850ecfa44303531ff14353a4059113b12d",
                "sha256:522ff4ac3aaf839242c6f4e5b406634bfea002469656ae8358644fc6c4856a3b",
                "sha256:552912dbca585b74d75279a7570dd29fa43b6d93594abb494ebb31ac19ace6bd",
                "sha256:5d6c9049c6274c1bb565021367431ad04481ebb54872edecfcd6088d27edd6ed",
                "sha256:697a06bdcedd473b35e50a7e7506b1d8ceb832dc238a336bd6f4f5aa91a4b500",
                "sha256:71671503e3015da1b50bd18951e2f9daf5b6ffe36d16f1eb2c45711a301521a7",
                "sha256:723bd25051454cea9990203405fa6b74e043ea76d4968166dfd2569b0210886a",
                "sha256:764d2c0daf9c4d40ad12fbc0abd5da3af7f8aa11daf87e4fa1b834000f4b6b0a",
                "sha256:787bb0169d2385a798888e1122c980c6eff26bf941a8ea79747d35d8f9210ca0",
                "sha256:7f771e7219ff04b79e231d099c0a28ed83aa82af91fd5fa9fdb28f5b8d5addaf",
                "sha256:847e8d1017c741c735d3cd1883fa7b03ded4f825a6e5fcb9378fd813edee995f",
                "sha256:84efb46e8d881bb06b35d1d541aa87f574b58e87f781cbba8d200daa835b42e1",
                "sha256:898f1d306298ff40dc1b9ca24824f0488f6f039bc0e25cfb549d3195ffa17088",
                "sha256:8b451d6ead6e3500b6ce5c7916a43d8d8d25ad74b9102a629baccc0808c54971",
                "sha256:8f06be50669087250f319b706decf69ca71fdecd829091a37cc89398ca4dc17a",
                "sha256:92a23b0431941a33242b1f0ce6c88a952e09feeea9af4e8be48236a68ffe2205",
                "sha256:93139acd8109edcdeffd85e3af8ae7d88b258b3a1e13a038f542b79b6d255c54",
                "sha256:98533fd7fa764e5f85eebe56c8e4094db912ccbe6fbf3a58778d543cadd0db08",
                "sha256:9f665d1e6474af9f9da5e86c2a3a2d2d6204e04d5af9c06b9d42afa6ebde3f21",
                "sha256:b059ac2c4c7a97daafa7dc850b43b2d3667def858a4f112d1aa082e5c3d6cf7d",
                "sha256:b1be1c872b9b5fcc229adeadbeb51422a9633abd847c0ff87dc4ef9bb184ae08",
                "sha256:b7cf63d2c6928b51d35dfdbda6f2c1fddbe51a6bc4a9d4ee6ea0e11670dd981e",
                "sha256:bc2e3069569ea9dbe88d6b8ea38f439a6aad8f6e7a6283a38edf61ddefb3a9bf",
                "sha256:bcf1207e2f2385a576832af02702de104be71301c2696d0012b1b93fe34aaa5b",
                "sha256:ca26ba5767888c84bf5a0c1a32f069e8204ce8c21d00a49c90dabeba00ce0145",
                "sha256:cbe68deb8580462ca0d9eb56a81912f59eb4542e1ef8f987405e35a0179f4ea2",
                "sha256:d6caf3cd38449ec3cd8a68b375e0c6fe4b6fd04edb6c9766b55ef84a6e8ddf2d",
                "sha256:d72967b06be9300fed5cfbc8b5bafceec48bf7cdc7dab66b1d2549035287191d",
                "sha256:d889b53ae2f030f756e61a7bff13684dcd77e9af8b10c6048fb2c559d6ed6eaf",
                "sha256:de596695a75496deb3b499c8c4f8e60376e0516e1a774e7bc046f0f48cd620ad",
                "sha256:e6a90167bcca1216606223a05e2cf991bb25b14695c518bc65639463d7db722d",
                "sha256:ed2d9c0704f2dc4fa980b99d565c0c9a543fe5101c25b3d60488b8ba80f0cce1",
                "sha256:ee7810cf7c83fa227ba9125de6084e5e8b08c59038a7b2c9045ef4dde61663b4",
                "sha256:f0b4b06da13275bc02adfeb82643c4a6385bd08d26f03068c2796f60d125f6f2",
                "sha256:f11c9102c56ffb9ca87134bd025a43d2aba3f1155f508eff88f694b33a9c6d19",
                "sha256:f5bb289bb835f9fe1a1e9300d011eef4d69661bb9b34d5e196e5e82c4cb09b37",
                "sha256:f6d3d4c905e26354e8f9d82548475c46d8e0889538cb0657aa9c6f0872a37aa4",
                "sha256:fcb59711009b0168d6ee0bd8fb5eb259c4ab1717b2f538bbf36bacf207ef7a68",
                "sha256:fd2a5403a75b54661182b75ec6132437a181209b901446ee5724b589af8edef1"
            ],
            "markers": "python_version >= '3.8'",
            "version": "==10.0.1"
=======
                "sha256:00f438bb841382b15d7deb9a05cc946ee0f2c352653c7aa659e75e592f6fa17d",
                "sha256:0248f86b3ea061e67817c47ecbe82c23f9dd5d5226200eb9090b3873d3ca32de",
                "sha256:04f6f6149f266a100374ca3cc368b67fb27c4af9f1cc8cb6306d849dcdf12616",
                "sha256:062a1610e3bc258bff2328ec43f34244fcec972ee0717200cb1425214fe5b839",
                "sha256:0a026c188be3b443916179f5d04548092e253beb0c3e2ee0a4e2cdad72f66099",
                "sha256:0f7c276c05a9767e877a0b4c5050c8bee6a6d960d7f0c11ebda6b99746068c2a",
                "sha256:1a8413794b4ad9719346cd9306118450b7b00d9a15846451549314a58ac42219",
                "sha256:1ab05f3db77e98f93964697c8efc49c7954b08dd61cff526b7f2531a22410106",
                "sha256:1c3ac5423c8c1da5928aa12c6e258921956757d976405e9467c5f39d1d577a4b",
                "sha256:1c41d960babf951e01a49c9746f92c5a7e0d939d1652d7ba30f6b3090f27e412",
                "sha256:1fafabe50a6977ac70dfe829b2d5735fd54e190ab55259ec8aea4aaea412fa0b",
                "sha256:1fb29c07478e6c06a46b867e43b0bcdb241b44cc52be9bc25ce5944eed4648e7",
                "sha256:24fadc71218ad2b8ffe437b54876c9382b4a29e030a05a9879f615091f42ffc2",
                "sha256:2cdc65a46e74514ce742c2013cd4a2d12e8553e3a2563c64879f7c7e4d28bce7",
                "sha256:2ef6721c97894a7aa77723740a09547197533146fba8355e86d6d9a4a1056b14",
                "sha256:3b834f4b16173e5b92ab6566f0473bfb09f939ba14b23b8da1f54fa63e4b623f",
                "sha256:3d929a19f5469b3f4df33a3df2983db070ebb2088a1e145e18facbc28cae5b27",
                "sha256:41f67248d92a5e0a2076d3517d8d4b1e41a97e2df10eb8f93106c89107f38b57",
                "sha256:47e5bf85b80abc03be7455c95b6d6e4896a62f6541c1f2ce77a7d2bb832af262",
                "sha256:4d0152565c6aa6ebbfb1e5d8624140a440f2b99bf7afaafbdbf6430426497f28",
                "sha256:50d08cd0a2ecd2a8657bd3d82c71efd5a58edb04d9308185d66c3a5a5bed9610",
                "sha256:61f1a9d247317fa08a308daaa8ee7b3f760ab1809ca2da14ecc88ae4257d6172",
                "sha256:6932a7652464746fcb484f7fc3618e6503d2066d853f68a4bd97193a3996e273",
                "sha256:7a7e3daa202beb61821c06d2517428e8e7c1aab08943e92ec9e5755c2fc9ba5e",
                "sha256:7dbaa3c7de82ef37e7708521be41db5565004258ca76945ad74a8e998c30af8d",
                "sha256:7df5608bc38bd37ef585ae9c38c9cd46d7c81498f086915b0f97255ea60c2818",
                "sha256:806abdd8249ba3953c33742506fe414880bad78ac25cc9a9b1c6ae97bedd573f",
                "sha256:883f216eac8712b83a63f41b76ddfb7b2afab1b74abbb413c5df6680f071a6b9",
                "sha256:912e3812a1dbbc834da2b32299b124b5ddcb664ed354916fd1ed6f193f0e2d01",
                "sha256:937bdc5a7f5343d1c97dc98149a0be7eb9704e937fe3dc7140e229ae4fc572a7",
                "sha256:9882a7451c680c12f232a422730f986a1fcd808da0fd428f08b671237237d651",
                "sha256:9a92109192b360634a4489c0c756364c0c3a2992906752165ecb50544c251312",
                "sha256:9d7bc666bd8c5a4225e7ac71f2f9d12466ec555e89092728ea0f5c0c2422ea80",
                "sha256:a5f63b5a68daedc54c7c3464508d8c12075e56dcfbd42f8c1bf40169061ae666",
                "sha256:a646e48de237d860c36e0db37ecaecaa3619e6f3e9d5319e527ccbc8151df061",
                "sha256:a89b8312d51715b510a4fe9fc13686283f376cfd5abca8cd1c65e4c76e21081b",
                "sha256:a92386125e9ee90381c3369f57a2a50fa9e6aa8b1cf1d9c4b200d41a7dd8e992",
                "sha256:ae88931f93214777c7a3aa0a8f92a683f83ecde27f65a45f95f22d289a69e593",
                "sha256:afc8eef765d948543a4775f00b7b8c079b3321d6b675dde0d02afa2ee23000b4",
                "sha256:b0eb01ca85b2361b09480784a7931fc648ed8b7836f01fb9241141b968feb1db",
                "sha256:b1c25762197144e211efb5f4e8ad656f36c8d214d390585d1d21281f46d556ba",
                "sha256:b4005fee46ed9be0b8fb42be0c20e79411533d1fd58edabebc0dd24626882cfd",
                "sha256:b920e4d028f6442bea9a75b7491c063f0b9a3972520731ed26c83e254302eb1e",
                "sha256:baada14941c83079bf84c037e2d8b7506ce201e92e3d2fa0d1303507a8538212",
                "sha256:bb40c011447712d2e19cc261c82655f75f32cb724788df315ed992a4d65696bb",
                "sha256:c0949b55eb607898e28eaccb525ab104b2d86542a85c74baf3a6dc24002edec2",
                "sha256:c9aeea7b63edb7884b031a35305629a7593272b54f429a9869a4f63a1bf04c34",
                "sha256:cfe96560c6ce2f4c07d6647af2d0f3c54cc33289894ebd88cfbb3bcd5391e256",
                "sha256:d27b5997bdd2eb9fb199982bb7eb6164db0426904020dc38c10203187ae2ff2f",
                "sha256:d921bc90b1defa55c9917ca6b6b71430e4286fc9e44c55ead78ca1a9f9eba5f2",
                "sha256:e6bf8de6c36ed96c86ea3b6e1d5273c53f46ef518a062464cd7ef5dd2cf92e38",
                "sha256:eaed6977fa73408b7b8a24e8b14e59e1668cfc0f4c40193ea7ced8e210adf996",
                "sha256:fa1d323703cfdac2036af05191b969b910d8f115cf53093125e4058f62012c9a",
                "sha256:fe1e26e1ffc38be097f0ba1d0d07fcade2bcfd1d023cda5b29935ae8052bd793"
            ],
            "markers": "python_version >= '3.8'",
            "version": "==10.1.0"
>>>>>>> c64ae4f9
        },
        "playsound": {
            "hashes": [
                "sha256:cc6ed11d773034b0ef624e6bb4bf50f4b76b8414a59ce6d38afb89b423297ced"
            ],
            "index": "pypi",
            "version": "==1.3.0"
        },
        "pybboxes": {
            "hashes": [
                "sha256:558bfd2a7ca37def07ac95108f3b6504d728332b0c5b871df1017de5c7c1f68d",
                "sha256:e6f7ca43a38bfe2c6ec5b67c6f6e95790e5d9c8c41d84ef11ba896fe181816d5"
            ],
            "markers": "python_version >= '3.7'",
            "version": "==0.1.6"
        },
        "pycocotools": {
            "hashes": [
                "sha256:0ac4f30bac1503c780072053e6922971392fa3628b2e6967192bfca1f14736e2",
                "sha256:121017ca87e2eec4e9081636d1a79519b50f473959defc5671c2d1ce0eec482e",
                "sha256:1dbc429018149dc34e206ea32ee6297ff30b55a8615a3f7f4c6e3842f9df73db",
                "sha256:254506c0eecabb3abbde17640f82103c0c04d53148ae920657664cab9cd649fc",
                "sha256:363a6be808125306ace1a163c0b9ba479ee08eceec1fbd3889a88bd8245f73dc",
                "sha256:3e6f7bfa1c5fb206a614bf2382c923d56092219a12dfd0fec3b5f83c13e29e00",
                "sha256:4a8ec6f439638120e11f49120e1ddb6c66e0b1f293d7884207d02703a73d25a1",
                "sha256:4d517ec315e53ef8df9f6b0899ebc4c79bd61fd715383861949bb1c3fca2c6d5",
                "sha256:623b941bbafecbfee574aedbf3cb257f7a879f4fdb79394e6d3fb9c76e7ad6cf",
                "sha256:625388f52e543f6f798f75f1ec125fe519580f22e72ccbd75eee0355ce336e18",
                "sha256:6469089b9b36a1f645dc9ee830f29d261e99b4b3be73cb260688fd8b6d02760c",
                "sha256:6541340f26bae32e044eedc5d8ccdac5bd0cb64eb2b0a342dac859b696edd0aa",
                "sha256:66864bec8b30d47faa946bb55c8e8d6b7acb9fba0c17ff6aaa37abd78cda962a",
                "sha256:73dc251ae4a06b7c10747ca7e2d29faabb4f13e5fc43760945966845581e79ae",
                "sha256:8def3c46349e919999d6d5a1d6b7e587e6891524cc28f8b4a11e463bf0914621",
                "sha256:9eb5d46900375adaba88eedb5cbc29d8cbcf43e82505d67378df1c3b720a8c5f",
                "sha256:a6683a002fcb4500edbcec94bdf48be69f578a9aa5c638db38614df1f45cc935",
                "sha256:b29086b6ce7b73e4ddaf3045006f5c059f344a2720605cd4474814017ff2af53",
                "sha256:da8b7815196eebf0adabf67fcc459126cbc6498bbc6ab1fd144c371465d86879",
                "sha256:f1a675728e459d72be6e3bb3546672bb37c7daffdc2e5335aa7b834aece2b560"
            ],
            "index": "pypi",
            "markers": "python_version >= '3.5'",
            "version": "==2.0.7"
        },
        "pycparser": {
            "hashes": [
                "sha256:8ee45429555515e1f6b185e78100aea234072576aa43ab53aefcae078162fca9",
                "sha256:e644fdec12f7872f86c58ff790da456218b10f863970249516d60a5eaca77206"
            ],
            "version": "==2.21"
        },
        "pyobjc-core": {
            "hashes": [
                "sha256:166666b5c380a49e8aa1ad1dda978c581e29a00703d82203216f3c65a3f397a4",
                "sha256:198a0360f64e4c0148eed07b42d1de0545f56c498c356d1d5524422bb3352907",
                "sha256:2843ca32e86a01ccee67d7ad82a325ddd72d754929d1f2c0d96bc8741dc9af09",
                "sha256:3dd0a7b3acd7e0b8ffd3f5331b29a3aaebe79a03323e61efeece38627a6020b3",
                "sha256:61ea5112a672d21b5b0ed945778707c655b17c400672aef144705674c4b95499",
                "sha256:99b72cda4593e0c66037b25a178f2bcc6efffb6d5d9dcd477ecca859a1f9ae8e",
                "sha256:a886b9d2a93210cab4ae72601ab005ca6f627fa2f0cc62c43c03ef1405067a11"
            ],
            "markers": "python_version >= '3.8' and sys_platform == 'darwin'",
            "version": "==10.0"
        },
        "pyobjc-framework-cocoa": {
            "hashes": [
                "sha256:0187cba228976a45f41116c74aab079b64bacb3ffc3c886a4bd8e472bf9be581",
                "sha256:0a23db9ab99e338e1d8a268d873cc15408f78cec9946308393ca2241820c18b8",
                "sha256:723421eff4f59e4ca9a9bb8ec6dafbc0f778141236fa85a49fdd86732d58a74c",
                "sha256:80c22a8fc7f085746d9cd222adeca8fe6790e3e6ad7eed5fc70b32aa87c10adb",
                "sha256:a3c66fe56a5156a818fbf056c589f8140a5fdb1dcb1f1075cb34d3755474d900",
                "sha256:a81dabdc40268591e3196087388e680c6570fed1b521df9b04733cb3ece0414e",
                "sha256:bf9020e85ead569021b15272dcd90207aab6c754093f520b11d4210a2efbdd06"
            ],
            "markers": "python_version >= '3.8' and sys_platform == 'darwin'",
            "version": "==10.0"
        },
        "pyparsing": {
            "hashes": [
                "sha256:32c7c0b711493c72ff18a981d24f28aaf9c1fb7ed5e9667c9e84e3db623bdbfb",
                "sha256:ede28a1a32462f5a9705e07aea48001a08f7cf81a021585011deba701581a0db"
            ],
            "markers": "python_full_version >= '3.6.8'",
            "version": "==3.1.1"
        },
        "pyqt6": {
            "hashes": [
                "sha256:33655db05ac2de699320f035250c21434c77144a6a2943aca3f4c579dabc3f7b",
                "sha256:3ef68830a9b32050c30f7962c56a5927802c9193b68eaf405faecb8ce9ae10a8",
                "sha256:d41512d66044c2df9c5f515a56a922170d68a37b3406ffddc8b4adc57181b576",
                "sha256:fc7185d65755f26d7a6842492ec5398c92544dc4eafbbcbef1b1922aca585c96"
            ],
            "markers": "python_full_version >= '3.6.1'",
            "version": "==6.6.0"
        },
        "pyqt6-qt6": {
            "hashes": [
                "sha256:1b079a33088d32ff47872cdb37fd15aa42101f0be46c3340244483849b781438",
                "sha256:8cb30d64a4d32465ea1686bc827cbe452225fb387c4873356b0fa7b9ae63534f",
                "sha256:a151f34712cd645111e89cb30b02e5fb69c9dcc3603ab3c03a561e874bd7cbcf",
                "sha256:e5483ae04bf107411c7469f1be9f9e2eb9840303e788b3ac524fe30af90d45f4"
            ],
            "version": "==6.6.0"
        },
        "pyqt6-sip": {
            "hashes": [
                "sha256:0dfd22cfedd87e96f9d51e0778ca2ba3dc0be83e424e9e0f98f6994d8d9c90f0",
                "sha256:13885361ca2cb2f5085d50359ba61b3fabd41b139fb58f37332acbe631ef2357",
                "sha256:24441032a29791e82beb7dfd76878339058def0e97fdb7c1cea517f3a0e6e96b",
                "sha256:2486e1588071943d4f6657ba09096dc9fffd2322ad2c30041e78ea3f037b5778",
                "sha256:3075d8b325382750829e6cde6971c943352309d35768a4d4da0587459606d562",
                "sha256:33ea771fe777eb0d1a2c3ef35bcc3f7a286eb3ff09cd5b2fdd3d87d1f392d7e8",
                "sha256:39854dba35f8e5a4288da26ecb5f40b4c5ec1932efffb3f49d5ea435a7f37fb3",
                "sha256:3bf03e130fbfd75c9c06e687b86ba375410c7a9e835e4e03285889e61dd4b0c4",
                "sha256:43fb8551796030aae3d66d6e35e277494071ec6172cd182c9569ab7db268a2f5",
                "sha256:58f68a48400e0b3d1ccb18090090299bad26e3aed7ccb7057c65887b79b8aeea",
                "sha256:5b9c6b6f9cfccb48cbb78a59603145a698fb4ffd176764d7083e5bf47631d8df",
                "sha256:747f6ca44af81777a2c696bd501bc4815a53ec6fc94d4e25830e10bc1391f8ab",
                "sha256:86a7b67c64436e32bffa9c28c9f21bf14a9faa54991520b12c3f6f435f24df7f",
                "sha256:8c282062125eea5baf830c6998587d98c50be7c3a817a057fb95fef647184012",
                "sha256:8f9df9f7ccd8a9f0f1d36948c686f03ce1a1281543a3e636b7b7d5e086e1a436",
                "sha256:98bf954103b087162fa63b3a78f30b0b63da22fd6450b610ec1b851dbb798228",
                "sha256:9adf672f9114687533a74d5c2d4c03a9a929ad5ad9c3e88098a7da1a440ab916",
                "sha256:a6ce80bc24618d8a41be8ca51ad9f10e8bc4296dd90ab2809573df30a23ae0e5",
                "sha256:d6b5f699aaed0ac1fcd23e8fbca70d8a77965831b7c1ce474b81b1678817a49d",
                "sha256:fa759b6339ff7e25f9afe2a6b651b775f0a36bcb3f5fa85e81a90d3b033c83f4",
                "sha256:fa7b10af7488efc5e53b41dd42c0f421bde6c2865a107af7ae259aff9d841da9"
            ],
            "markers": "python_version >= '3.7'",
            "version": "==13.6.0"
        },
        "pyqt6-webengine": {
            "hashes": [
                "sha256:9d542738ed6e11c1978ce59035c07627def7c63eef0f59581d327f01209141bc",
                "sha256:cb7793f06525ca054fcc6039afd93e23b82228b880d0b1301ce635f7f3ed2edf",
                "sha256:d50b984c3f85e409e692b156132721522d4e8cf9b6c25e0cf927eea2dfb39487",
                "sha256:fded35fba636c4916fec84aa7c6840ad2e75d211462feb3e966f9545a59d56e6"
            ],
            "index": "pypi",
            "markers": "python_version >= '3.7'",
            "version": "==6.6.0"
        },
        "pyqt6-webengine-qt6": {
            "hashes": [
                "sha256:4d0eeb8d69eff6776b840c4c2fa13cb6d6aaf84806b01d1f3ee7e994049c9b4e",
                "sha256:8be7c3c5b1694d563f90311cf32c5d919991a5f35f6435bdd0bd10be582eb2a2",
                "sha256:a78ecb6ba4a0aa92ba4c845067580fd214ea52eed00a92230a877e4bcd1e1ad6",
                "sha256:d608aef74088433112c212d49455a8fd71708e9ec05aecd22212566657554e30"
            ],
            "version": "==6.6.0"
        },
        "pyqtdarktheme": {
            "hashes": [
                "sha256:5f8274ddfa3a5481ed9743cdb0f9debfeb7ff695b3a0d202a8104361d17dadb8",
                "sha256:8739d99502230fbaca42551ea033c9ae31c81c4ebfec2f1ffde38f32a18bea7a"
            ],
            "index": "pypi",
            "markers": "python_version < '3.12' and python_version >= '3.7'",
            "version": "==2.1.0"
        },
        "pyside6": {
            "hashes": [
                "sha256:0985a75aa5ff42f93e5e0a0034d2c00f4dfc9a5cda3d63a8f9c5da3096dc7e04",
                "sha256:40830c2a5d1a19cedb33638f85b505831e172fa2630b95f11e993614187e8562",
                "sha256:59dafe1f608d5363afa17d318377ac78d686907d6a1292754887b9229632f36e",
                "sha256:74b49be890662511eb8f279cf4862f7452c1ec7dbb61839f6a9baa0efdefce66",
                "sha256:b9f132133e0681c5d1d47d533108cc9d35f96486251a9f23bdac6f3b6aa53a1c",
                "sha256:e5f8f413743cc28b18e10b3d35a50f1410ed2874a376cd136ffa6030e5ed78fa"
            ],
            "index": "pypi",
            "markers": "python_version < '3.12' and python_version >= '3.7'",
            "version": "==6.4.2"
        },
        "pyside6-addons": {
            "hashes": [
                "sha256:03245466c3844681cdd7d350c1c94444cafff4c86394b44b6bff32643a9668c6",
                "sha256:101bfe096a426eab15cc02f4d5755ace564ce53693cb44b3fc66223709d999b5",
                "sha256:5c06fa0e1bc6269b9e80e004f928eadc4c7f07bca51e41b375f79f3dc17c94ea",
                "sha256:9fddedee6d5d3c0c98677f421530402a4107f4b4ad773c596d5dd21366f88abf",
                "sha256:e94d3d6385723c6c3c78b321498e6ab7331f67c77d6233d314c98b89cc629449",
                "sha256:f5160f28cec8068f717150d7e9a054c6ae0034c75e404b9ae198f620e8bcc7c3"
            ],
            "markers": "python_version < '3.12' and python_version >= '3.7'",
            "version": "==6.4.2"
        },
        "pyside6-essentials": {
            "hashes": [
                "sha256:0b00979a37a2cf0b848d5ac1eb595e4480687f0ddd34d82cbc738dfe7e8976bc",
                "sha256:459202678a5217d1b1ad44ca6da2033e73082d702eafd842c1bf6952e243eb65",
                "sha256:7d01e1fd4136cbc3f5516d1c7187a694dd5b6d09a4be3de6e184d0845070ba85",
                "sha256:8061b68d7eb4ace0ad4443c66747ebac92f686ba704ac343f58e9e9eed8f1c0f",
                "sha256:8c3d37cca6e27f6da12b50b20e741d593ccc857bdcdb82d97f8f7c8bfe53639a",
                "sha256:8f208567e27c9caede517f07ec53cb6b3f9472d72866080393f3150393683c46"
            ],
            "markers": "python_version < '3.12' and python_version >= '3.7'",
            "version": "==6.4.2"
        },
        "python-dateutil": {
            "hashes": [
                "sha256:0123cacc1627ae19ddf3c27a5de5bd67ee4586fbdd6440d9748f8abb483d3e86",
                "sha256:961d03dc3453ebbc59dbdea9e4e11c5651520a876d0f4db161e8674aae935da9"
            ],
            "index": "pypi",
<<<<<<< HEAD
            "markers": "python_version >= '2.7' and python_version not in '3.0, 3.1, 3.2, 3.3'",
=======
            "markers": "python_version >= '2.7' and python_version not in '3.0, 3.1, 3.2'",
>>>>>>> c64ae4f9
            "version": "==2.8.2"
        },
        "pytorch-lightning": {
            "hashes": [
                "sha256:479164caea190d49ee2a218eef7e001888be56db912b417639b047e8f9ca8a07",
                "sha256:cd642fbbe763968269637835efe68833dd5019801359c950c04898e355b74fea"
            ],
            "index": "pypi",
            "markers": "python_version >= '3.7'",
            "version": "==1.9.3"
        },
        "pyyaml": {
            "hashes": [
                "sha256:04ac92ad1925b2cff1db0cfebffb6ffc43457495c9b3c39d3fcae417d7125dc5",
                "sha256:062582fca9fabdd2c8b54a3ef1c978d786e0f6b3a1510e0ac93ef59e0ddae2bc",
                "sha256:0d3304d8c0adc42be59c5f8a4d9e3d7379e6955ad754aa9d6ab7a398b59dd1df",
                "sha256:1635fd110e8d85d55237ab316b5b011de701ea0f29d07611174a1b42f1444741",
                "sha256:184c5108a2aca3c5b3d3bf9395d50893a7ab82a38004c8f61c258d4428e80206",
                "sha256:18aeb1bf9a78867dc38b259769503436b7c72f7a1f1f4c93ff9a17de54319b27",
                "sha256:1d4c7e777c441b20e32f52bd377e0c409713e8bb1386e1099c2415f26e479595",
                "sha256:1e2722cc9fbb45d9b87631ac70924c11d3a401b2d7f410cc0e3bbf249f2dca62",
                "sha256:1fe35611261b29bd1de0070f0b2f47cb6ff71fa6595c077e42bd0c419fa27b98",
                "sha256:28c119d996beec18c05208a8bd78cbe4007878c6dd15091efb73a30e90539696",
                "sha256:326c013efe8048858a6d312ddd31d56e468118ad4cdeda36c719bf5bb6192290",
                "sha256:40df9b996c2b73138957fe23a16a4f0ba614f4c0efce1e9406a184b6d07fa3a9",
                "sha256:42f8152b8dbc4fe7d96729ec2b99c7097d656dc1213a3229ca5383f973a5ed6d",
                "sha256:49a183be227561de579b4a36efbb21b3eab9651dd81b1858589f796549873dd6",
                "sha256:4fb147e7a67ef577a588a0e2c17b6db51dda102c71de36f8549b6816a96e1867",
                "sha256:50550eb667afee136e9a77d6dc71ae76a44df8b3e51e41b77f6de2932bfe0f47",
                "sha256:510c9deebc5c0225e8c96813043e62b680ba2f9c50a08d3724c7f28a747d1486",
                "sha256:5773183b6446b2c99bb77e77595dd486303b4faab2b086e7b17bc6bef28865f6",
                "sha256:596106435fa6ad000c2991a98fa58eeb8656ef2325d7e158344fb33864ed87e3",
                "sha256:6965a7bc3cf88e5a1c3bd2e0b5c22f8d677dc88a455344035f03399034eb3007",
                "sha256:69b023b2b4daa7548bcfbd4aa3da05b3a74b772db9e23b982788168117739938",
                "sha256:6c22bec3fbe2524cde73d7ada88f6566758a8f7227bfbf93a408a9d86bcc12a0",
                "sha256:704219a11b772aea0d8ecd7058d0082713c3562b4e271b849ad7dc4a5c90c13c",
                "sha256:7e07cbde391ba96ab58e532ff4803f79c4129397514e1413a7dc761ccd755735",
                "sha256:81e0b275a9ecc9c0c0c07b4b90ba548307583c125f54d5b6946cfee6360c733d",
                "sha256:855fb52b0dc35af121542a76b9a84f8d1cd886ea97c84703eaa6d88e37a2ad28",
                "sha256:8d4e9c88387b0f5c7d5f281e55304de64cf7f9c0021a3525bd3b1c542da3b0e4",
                "sha256:9046c58c4395dff28dd494285c82ba00b546adfc7ef001486fbf0324bc174fba",
                "sha256:9eb6caa9a297fc2c2fb8862bc5370d0303ddba53ba97e71f08023b6cd73d16a8",
                "sha256:a0cd17c15d3bb3fa06978b4e8958dcdc6e0174ccea823003a106c7d4d7899ac5",
                "sha256:afd7e57eddb1a54f0f1a974bc4391af8bcce0b444685d936840f125cf046d5bd",
                "sha256:b1275ad35a5d18c62a7220633c913e1b42d44b46ee12554e5fd39c70a243d6a3",
                "sha256:b786eecbdf8499b9ca1d697215862083bd6d2a99965554781d0d8d1ad31e13a0",
                "sha256:ba336e390cd8e4d1739f42dfe9bb83a3cc2e80f567d8805e11b46f4a943f5515",
                "sha256:baa90d3f661d43131ca170712d903e6295d1f7a0f595074f151c0aed377c9b9c",
                "sha256:bc1bf2925a1ecd43da378f4db9e4f799775d6367bdb94671027b73b393a7c42c",
                "sha256:bd4af7373a854424dabd882decdc5579653d7868b8fb26dc7d0e99f823aa5924",
                "sha256:bf07ee2fef7014951eeb99f56f39c9bb4af143d8aa3c21b1677805985307da34",
                "sha256:bfdf460b1736c775f2ba9f6a92bca30bc2095067b8a9d77876d1fad6cc3b4a43",
                "sha256:c8098ddcc2a85b61647b2590f825f3db38891662cfc2fc776415143f599bb859",
                "sha256:d2b04aac4d386b172d5b9692e2d2da8de7bfb6c387fa4f801fbf6fb2e6ba4673",
                "sha256:d483d2cdf104e7c9fa60c544d92981f12ad66a457afae824d146093b8c294c54",
                "sha256:d858aa552c999bc8a8d57426ed01e40bef403cd8ccdd0fc5f6f04a00414cac2a",
                "sha256:e7d73685e87afe9f3b36c799222440d6cf362062f78be1013661b00c5c6f678b",
                "sha256:f003ed9ad21d6a4713f0a9b5a7a0a79e08dd0f221aff4525a2be4c346ee60aab",
                "sha256:f22ac1c3cac4dbc50079e965eba2c1058622631e526bd9afd45fedd49ba781fa",
                "sha256:faca3bdcf85b2fc05d06ff3fbc1f83e1391b3e724afa3feba7d13eeab355484c",
                "sha256:fca0e3a251908a499833aa292323f32437106001d436eca0e6e7833256674585",
                "sha256:fd1592b3fdf65fff2ad0004b5e363300ef59ced41c2e6b3a99d4089fa8c5435d",
                "sha256:fd66fc5d0da6d9815ba2cebeb4205f95818ff4b79c3ebe268e75d961704af52f"
            ],
            "markers": "python_version >= '3.6'",
            "version": "==6.0.1"
        },
        "qimage2ndarray": {
            "hashes": [
                "sha256:3725102446dc8a696b2ec775b1d2af43b13af6a7f9ebee8a37115bb9543a2c58",
                "sha256:4c1c2a4ef2f72a7943392ee76305da87831274b9a10f00ccf624a54cb335ec6d"
            ],
            "index": "pypi",
            "version": "==1.10.0"
        },
        "qudida": {
            "hashes": [
                "sha256:4519714c40cd0f2e6c51e1735edae8f8b19f4efe1f33be13e9d644ca5f736dd6",
                "sha256:db198e2887ab0c9aa0023e565afbff41dfb76b361f85fd5e13f780d75ba18cc8"
            ],
            "markers": "python_full_version >= '3.5.0'",
            "version": "==0.0.4"
        },
        "referencing": {
            "hashes": [
                "sha256:381b11e53dd93babb55696c71cf42aef2d36b8a150c49bf0bc301e36d536c882",
                "sha256:cc28f2c88fbe7b961a7817a0abc034c09a1e36358f82fedb4ffdf29a25398863"
            ],
            "markers": "python_version >= '3.8'",
            "version": "==0.31.0"
        },
        "requests": {
            "hashes": [
                "sha256:58cd2187c01e70e6e26505bca751777aa9f2ee0b7f4300988b709f44e013003f",
                "sha256:942c5a758f98d790eaed1a29cb6eefc7ffb0d1cf7af05c3d2791656dbd6ad1e1"
<<<<<<< HEAD
            ],
            "markers": "python_version >= '3.7'",
            "version": "==2.31.0"
        },
        "requests-oauthlib": {
            "hashes": [
                "sha256:2577c501a2fb8d05a304c09d090d6e47c306fef15809d102b327cf8364bddab5",
                "sha256:75beac4a47881eeb94d5ea5d6ad31ef88856affe2332b9aafb52c6452ccf0d7a"
            ],
=======
            ],
            "markers": "python_version >= '3.7'",
            "version": "==2.31.0"
        },
        "requests-oauthlib": {
            "hashes": [
                "sha256:2577c501a2fb8d05a304c09d090d6e47c306fef15809d102b327cf8364bddab5",
                "sha256:75beac4a47881eeb94d5ea5d6ad31ef88856affe2332b9aafb52c6452ccf0d7a"
            ],
>>>>>>> c64ae4f9
            "index": "pypi",
            "markers": "python_version >= '2.7' and python_version not in '3.0, 3.1, 3.2, 3.3'",
            "version": "==1.3.1"
        },
        "rpds-py": {
            "hashes": [
<<<<<<< HEAD
                "sha256:0982b59d014efb84a57128e7e69399fb29ad8f2da5b0a5bcbfd12e211c00492e",
                "sha256:13c8061115f1468de6ffdfb1d31b446e1bd814f1ff6e556862169aacb9fbbc5d",
                "sha256:152570689a27ae0be1d5f50b21dad38d450b9227d0974f23bd400400ea087e88",
                "sha256:153b6d8cf7ae4b9ffd09de6abeda661e351e3e06eaafd18a8c104ea00099b131",
                "sha256:15a2d542de5cbfc6abddc4846d9412b59f8ee9c8dfa0b9c92a29321297c91745",
                "sha256:169063f346b8fd84f47d986c9c48e6094eb38b839c1287e7cb886b8a2b32195d",
                "sha256:1758197cc8d7ff383c07405f188253535b4aa7fa745cbc54d221ae84b18e0702",
                "sha256:189aebd44a07fa7b7966cf78b85bde8335b0b6c3b1c4ef5589f8c03176830107",
                "sha256:1c9c9cb48ab77ebfa47db25b753f594d4f44959cfe43b713439ca6e3c9329671",
                "sha256:1e5becd0de924616ca9a12abeb6458568d1dc8fe5c670d5cdb738402a8a8429d",
                "sha256:1e63b32b856c0f08a56b76967d61b6ad811d8d330a8aebb9d21afadd82a296f6",
                "sha256:1f22cab655b41033d430f20266bf563b35038a7f01c9a099b0ccfd30a7fb9247",
                "sha256:2063ab9cd1be7ef6b5ed0f408e2bdf32c060b6f40c097a468f32864731302636",
                "sha256:240279ca0b2afd6d4710afce1c94bf9e75fc161290bf62c0feba64d64780d80b",
                "sha256:244be953f13f148b0071d67a610f89cd72eb5013a147e517d6ca3f3f3b7e0380",
                "sha256:25c9727da2dabc93664a18eda7a70feedf478f0c4c8294e4cdba7f60a479a246",
                "sha256:26660c74a20fe249fad75ca00bbfcf60e57c3fdbde92971c88a20e07fea1de64",
                "sha256:28324f2f0247d407daabf7ff357ad9f36126075c92a0cf5319396d96ff4e1248",
                "sha256:28bb22019f4a783ea06a6b81437d5996551869e8a722ee8720b744f7684d97f4",
                "sha256:2a29ec68fa9655ce9501bc6ae074b166e8b45c2dfcd2d71d90d1a61758ed8c73",
                "sha256:2e73511e88368f93c24efe7c9a20b319eaa828bc7431f8a17713efb9e31a39fa",
                "sha256:2ed65ad3fc5065d13e31e90794e0b52e405b63ae4fab1080caeaadc10a3439c5",
                "sha256:35cc91cbb0b775705e0feb3362490b8418c408e9e3c3b9cb3b02f6e495f03ee7",
                "sha256:3a1a38512925829784b5dc38591c757b80cfce115c72c594dc59567dab62b9c4",
                "sha256:3c5b9ad4d3e05dfcf8629f0d534f92610e9805dbce2fcb9b3c801ddb886431d5",
                "sha256:4084ab6840bd4d79eff3b5f497add847a7db31ce5a0c2d440c90b2d2b7011857",
                "sha256:42d0ad129c102856a364ccc7d356faec017af86b3543a8539795f22b6cabad11",
                "sha256:46be9c0685cce2ea02151aa8308f2c1b78581be41a5dd239448a941a210ef5dd",
                "sha256:4eb1faf8e2ee9a2de3cb3ae4c8c355914cdc85f2cd7f27edf76444c9550ce1e7",
                "sha256:50b6d80925dfeb573fc5e38582fb9517c6912dc462cc858a11c8177b0837127a",
                "sha256:525d19ef0a999229ef0f0a7687ab2c9a00d1b6a47a005006f4d8c4b8975fdcec",
                "sha256:533d728ea5ad5253af3395102723ca8a77b62de47b2295155650c9a88fcdeec8",
                "sha256:54b1d671a74395344239ee3adbcd8c496525f6a2b2e54c40fec69620a31a8dcb",
                "sha256:54e513df45a8a9419e7952ffd26ac9a5b7b1df97fe72530421794b0de29f9d72",
                "sha256:5c2545bba02f68abdf398ef4990dc77592cc1e5d29438b35b3a3ca34d171fb4b",
                "sha256:5c6824673f66c47f7ee759c21e973bfce3ceaf2c25cb940cb45b41105dc914e8",
                "sha256:6052bb47ea583646b8ff562acacb9a2ec5ec847267049cbae3919671929e94c6",
                "sha256:62772259b3381e2aabf274c74fd1e1ac03b0524de0a6593900684becfa8cfe4b",
                "sha256:66eb5aa36e857f768c598d2082fafb733eaf53e06e1169c6b4de65636e04ffd0",
                "sha256:6ad465e5a70580ca9c1944f43a9a71bca3a7b74554347fc96ca0479eca8981f9",
                "sha256:70cfe098d915f566eeebcb683f49f9404d2f948432891b6e075354336eda9dfb",
                "sha256:715df74cbcef4387d623c917f295352127f4b3e0388038d68fa577b4e4c6e540",
                "sha256:7472bd60a8293217444bdc6a46e516feb8d168da44d5f3fccea0336e88e3b79a",
                "sha256:762013dd59df12380c5444f61ccbf9ae1297027cabbd7aa25891f724ebf8c8f7",
                "sha256:766b573a964389ef0d91a26bb31e1b59dbc5d06eff7707f3dfcec23d93080ba3",
                "sha256:7e5fbe9800f09c56967fda88c4d9272955e781699a66102bd098f22511a3f260",
                "sha256:8220321f2dccd9d66f72639185247cb7bbdd90753bf0b6bfca0fa31dba8af23c",
                "sha256:84f7f3f18d29a1c645729634003d21d84028bd9c2fd78eba9d028998f46fa5aa",
                "sha256:87f591ff8cc834fa01ca5899ab5edcd7ee590492a9cdcf43424ac142e731ce3e",
                "sha256:8a33d2b6340261191bb59adb5a453fa6c7d99de85552bd4e8196411f0509c9bf",
                "sha256:8b9c1dd90461940315981499df62a627571c4f0992e8bafc5396d33916224cac",
                "sha256:8c4e84016ba225e09df20fed8befe8c68d14fbeff6078f4a0ff907ae2095e17e",
                "sha256:8dd69e01b29ff45a0062cad5c480d8aa9301c3ef09da471f86337a78eb2d3405",
                "sha256:91ca9aaee7ccdfa66d800b5c4ec634fefca947721bab52d6ad2f6350969a3771",
                "sha256:9435bf4832555c4f769c6be9401664357be33d5f5d8dc58f5c20fb8d21e2c45d",
                "sha256:95375c44ffb9ea2bc25d67fb66e726ea266ff1572df50b9556fe28a5f3519cd7",
                "sha256:95c11647fac2a3515ea2614a79e14b7c75025724ad54c91c7db4a6ea5c25ef19",
                "sha256:9645f7fe10a68b2396d238250b4b264c2632d2eb6ce2cb90aa0fe08adee194be",
                "sha256:977c6123c359dcc70ce3161b781ab70b0d342de2666944b776617e01a0a7822a",
                "sha256:97c1be5a018cdad54fa7e5f7d36b9ab45ef941a1d185987f18bdab0a42344012",
                "sha256:981e46e1e5064f95460381bff4353783b4b5ce351c930e5b507ebe0278c61dac",
                "sha256:9c4c4b4ff3de834ec5c1c690e5a18233ca78547d003eb83664668ccf09ef1398",
                "sha256:9f50ca0460f1f7a89ab9b8355d83ac993d5998ad4218e76654ecf8afe648d8aa",
                "sha256:a2383f400691fd7bd63347d4d75eb2fd525de9d901799a33a4e896c9885609f8",
                "sha256:a25f514a53927b6b4bd04a9a6a13b55209df54f548660eeed673336c0c946d14",
                "sha256:a61a152d61e3ae26e0bbba7b2f568f6f25ca0abdeb6553eca7e7c45b59d9b1a9",
                "sha256:a78861123b002725633871a2096c3a4313224aab3d11b953dced87cfba702418",
                "sha256:afcec1f5b09d0db70aeb2d90528a9164acb61841a3124e28f6ac0137f4c36cb4",
                "sha256:afde37e3763c602d0385bce5c12f262e7b1dd2a0f323e239fa9d7b2d4d5d8509",
                "sha256:b431c2c0ff1ea56048a2b066d99d0c2d151ae7625b20be159b7e699f3e80390b",
                "sha256:b4de9d20fe68c16b4d97f551a09920745add0c86430262230528b83c2ed2fe90",
                "sha256:b70a54fb628c1d6400e351674a31ba63d2912b8c5b707f99b408674a5d8b69ab",
                "sha256:b9a0507342c37132813449393e6e6f351bbff376031cfff1ee6e616402ac7908",
                "sha256:bad6758df5f1042b35683bd1811d5432ac1b17700a5a2a51fdc293f7df5f7827",
                "sha256:c07cb9bcccd08f9bc2fd05bf586479df4272ea5a6a70fbcb59b018ed48a5a84d",
                "sha256:c10326e30c97a95b7e1d75e5200ef0b9827aa0f861e331e43b15dfdfd63e669b",
                "sha256:c1a920fa679ec2758411d66bf68840b0a21317b9954ab0e973742d723bb67709",
                "sha256:c1e37dfffe8959a492b7b331995f291847a41a035b4aad82d6060f38e8378a2b",
                "sha256:c472409037e05ed87b99430f97a6b82130328bb977502813547e8ee6a3392502",
                "sha256:c8a9cec0f49df9bac252d92f138c0d7708d98828e21fd57db78087d8f50b5656",
                "sha256:c99f9dda2c959f7bb69a7125e192c74fcafb7a534a95ccf49313ae3a04807804",
                "sha256:c9f4c2b7d989426e9fe9b720211172cf10eb5f7aa16c63de2e5dc61457abcf35",
                "sha256:cdded3cf9e36840b09ccef714d5fa74a03f4eb6cf81e694226ed9cb5e6f90de0",
                "sha256:d5bf560634ea6e9a59ceb2181a6cd6195a03f48cef9a400eb15e197e18f14548",
                "sha256:d70a93a40e55da117c511ddc514642bc7d59a95a99137168a5f3f2f876b47962",
                "sha256:da2852201e8e00c86be82c43d6893e6c380ef648ae53f337ffd1eaa35e3dfb8a",
                "sha256:e1f40faf406c52c7ae7d208b9140377c06397248978ccb03fbfbb30a0571e359",
                "sha256:e33b17915c8e4fb2ea8b91bb4c46cba92242c63dd38b87e869ead5ba217e2970",
                "sha256:e499bf2200eb74774a6f85a7465e3bc5273fa8ef0055590d97a88c1e7ea02eea",
                "sha256:e6c6fed07d13b9e0fb689356c40c81f1aa92e3c9d91d8fd5816a0348ccd999f7",
                "sha256:e8f1d466a9747213d3cf7e1afec849cc51edb70d5b4ae9a82eca0f172bfbb6d0",
                "sha256:eef7ee7c70f8b8698be468d54f9f5e01804f3a1dd5657e8a96363dbd52b9b5ec",
                "sha256:efdd02971a02f98492a72b25484f1f6125fb9f2166e48cc4c9bfa563349c851b",
                "sha256:f6c225011467021879c0482316e42d8a28852fc29f0c15d2a435ff457cadccd4",
                "sha256:f714dd5b705f1c394d1b361d96486c4981055c434a7eafb1a3147ac75e34a3de",
                "sha256:f7c7ddc8d1a64623068da5a15e28001fbd0f0aff754aae7a75a4be5042191638",
                "sha256:f9339d1404b87e6d8cb35e485945753be57a99ab9bb389f42629215b2f6bda0f",
                "sha256:fdaef49055cc0c701fb17b9b34a38ef375e5cdb230b3722d4a12baf9b7cbc6d3",
                "sha256:fea99967d4a978ce95dd52310bcb4a943b77c61725393bca631b0908047d6e2f"
            ],
            "markers": "python_version >= '3.8'",
            "version": "==0.13.0"
=======
                "sha256:0290712eb5603a725769b5d857f7cf15cf6ca93dda3128065bbafe6fdb709beb",
                "sha256:032c242a595629aacace44128f9795110513ad27217b091e834edec2fb09e800",
                "sha256:08832078767545c5ee12561ce980714e1e4c6619b5b1e9a10248de60cddfa1fd",
                "sha256:08b335fb0c45f0a9e2478a9ece6a1bfb00b6f4c4780f9be3cf36479c5d8dd374",
                "sha256:0b70c1f800059c92479dc94dda41288fd6607f741f9b1b8f89a21a86428f6383",
                "sha256:0d9f8930092558fd15c9e07198625efb698f7cc00b3dc311c83eeec2540226a8",
                "sha256:181ee352691c4434eb1c01802e9daa5edcc1007ff15023a320e2693fed6a661b",
                "sha256:19f5aa7f5078d35ed8e344bcba40f35bc95f9176dddb33fc4f2084e04289fa63",
                "sha256:1a3b2583c86bbfbf417304eeb13400ce7f8725376dc7d3efbf35dc5d7052ad48",
                "sha256:1c9a1dc5e898ce30e2f9c0aa57181cddd4532b22b7780549441d6429d22d3b58",
                "sha256:1f36a1e80ef4ed1996445698fd91e0d3e54738bf597c9995118b92da537d7a28",
                "sha256:20147996376be452cd82cd6c17701daba69a849dc143270fa10fe067bb34562a",
                "sha256:249c8e0055ca597707d71c5ad85fd2a1c8fdb99386a8c6c257e1b47b67a9bec1",
                "sha256:2647192facf63be9ed2d7a49ceb07efe01dc6cfb083bd2cc53c418437400cb99",
                "sha256:264f3a5906c62b9df3a00ad35f6da1987d321a053895bd85f9d5c708de5c0fbf",
                "sha256:2abd669a39be69cdfe145927c7eb53a875b157740bf1e2d49e9619fc6f43362e",
                "sha256:2b2415d5a7b7ee96aa3a54d4775c1fec140476a17ee12353806297e900eaeddc",
                "sha256:2c173f529666bab8e3f948b74c6d91afa22ea147e6ebae49a48229d9020a47c4",
                "sha256:2da81c1492291c1a90987d76a47c7b2d310661bf7c93a9de0511e27b796a8b46",
                "sha256:2eca04a365be380ca1f8fa48b334462e19e3382c0bb7386444d8ca43aa01c481",
                "sha256:37b08df45f02ff1866043b95096cbe91ac99de05936dd09d6611987a82a3306a",
                "sha256:37f79f4f1f06cc96151f4a187528c3fd4a7e1065538a4af9eb68c642365957f7",
                "sha256:3dd5fb7737224e1497c886fb3ca681c15d9c00c76171f53b3c3cc8d16ccfa7fb",
                "sha256:3e3ac5b602fea378243f993d8b707189f9061e55ebb4e56cb9fdef8166060f28",
                "sha256:3f55ae773abd96b1de25fc5c3fb356f491bd19116f8f854ba705beffc1ddc3c5",
                "sha256:4011d5c854aa804c833331d38a2b6f6f2fe58a90c9f615afdb7aa7cf9d31f721",
                "sha256:4145172ab59b6c27695db6d78d040795f635cba732cead19c78cede74800949a",
                "sha256:42b9535aa22ab023704cfc6533e968f7e420affe802d85e956d8a7b4c0b0b5ea",
                "sha256:46a07a258bda12270de02b34c4884f200f864bba3dcd6e3a37fef36a168b859d",
                "sha256:4f13d3f6585bd07657a603780e99beda96a36c86acaba841f131e81393958336",
                "sha256:528e2afaa56d815d2601b857644aeb395afe7e59212ab0659906dc29ae68d9a6",
                "sha256:545e94c84575057d3d5c62634611858dac859702b1519b6ffc58eca7fb1adfcf",
                "sha256:577d40a72550eac1386b77b43836151cb61ff6700adacda2ad4d883ca5a0b6f2",
                "sha256:5967fa631d0ed9f8511dede08bc943a9727c949d05d1efac4ac82b2938024fb7",
                "sha256:5b769396eb358d6b55dbf78f3f7ca631ca1b2fe02136faad5af74f0111b4b6b7",
                "sha256:63c9e2794329ef070844ff9bfc012004aeddc0468dc26970953709723f76c8a5",
                "sha256:6574f619e8734140d96c59bfa8a6a6e7a3336820ccd1bfd95ffa610673b650a2",
                "sha256:6bfe72b249264cc1ff2f3629be240d7d2fdc778d9d298087cdec8524c91cd11f",
                "sha256:736817dbbbd030a69a1faf5413a319976c9c8ba8cdcfa98c022d3b6b2e01eca6",
                "sha256:74a2044b870df7c9360bb3ce7e12f9ddf8e72e49cd3a353a1528cbf166ad2383",
                "sha256:74be3b215a5695690a0f1a9f68b1d1c93f8caad52e23242fcb8ba56aaf060281",
                "sha256:76a8374b294e4ccb39ccaf11d39a0537ed107534139c00b4393ca3b542cc66e5",
                "sha256:7ba239bb37663b2b4cd08e703e79e13321512dccd8e5f0e9451d9e53a6b8509a",
                "sha256:7c40851b659d958c5245c1236e34f0d065cc53dca8d978b49a032c8e0adfda6e",
                "sha256:7cf241dbb50ea71c2e628ab2a32b5bfcd36e199152fc44e5c1edb0b773f1583e",
                "sha256:7cfae77da92a20f56cf89739a557b76e5c6edc094f6ad5c090b9e15fbbfcd1a4",
                "sha256:7d152ec7bb431040af2500e01436c9aa0d993f243346f0594a15755016bf0be1",
                "sha256:80080972e1d000ad0341c7cc58b6855c80bd887675f92871221451d13a975072",
                "sha256:82dbcd6463e580bcfb7561cece35046aaabeac5a9ddb775020160b14e6c58a5d",
                "sha256:8308a8d49d1354278d5c068c888a58d7158a419b2e4d87c7839ed3641498790c",
                "sha256:839676475ac2ccd1532d36af3d10d290a2ca149b702ed464131e450a767550df",
                "sha256:83feb0f682d75a09ddc11aa37ba5c07dd9b824b22915207f6176ea458474ff75",
                "sha256:88956c993a20201744282362e3fd30962a9d86dc4f1dcf2bdb31fab27821b61f",
                "sha256:8a6ad8429340e0a4de89353447c6441329def3632e7b2293a7d6e873217d3c2b",
                "sha256:8ba9fbc5d6e36bfeb5292530321cc56c4ef3f98048647fabd8f57543c34174ec",
                "sha256:8c1f6c8df23be165eb0cb78f305483d00c6827a191e3a38394c658d5b9c80bbd",
                "sha256:91276caef95556faeb4b8f09fe4439670d3d6206fee78d47ddb6e6de837f0b4d",
                "sha256:960e7e460fda2d0af18c75585bbe0c99f90b8f09963844618a621b804f8c3abe",
                "sha256:9656a09653b18b80764647d585750df2dff8928e03a706763ab40ec8c4872acc",
                "sha256:9cd935c0220d012a27c20135c140f9cdcbc6249d5954345c81bfb714071b985c",
                "sha256:a2b3c79586636f1fa69a7bd59c87c15fca80c0d34b5c003d57f2f326e5276575",
                "sha256:a4b9d3f5c48bbe8d9e3758e498b3c34863f2c9b1ac57a4e6310183740e59c980",
                "sha256:a8c2bf286e5d755a075e5e97ba56b3de08cccdad6b323ab0b21cc98875176b03",
                "sha256:a90031658805c63fe488f8e9e7a88b260ea121ba3ee9cdabcece9c9ddb50da39",
                "sha256:ad666a904212aa9a6c77da7dce9d5170008cda76b7776e6731928b3f8a0d40fa",
                "sha256:af2d1648eb625a460eee07d3e1ea3a4a6e84a1fb3a107f6a8e95ac19f7dcce67",
                "sha256:b3d4b390ee70ca9263b331ccfaf9819ee20e90dfd0201a295e23eb64a005dbef",
                "sha256:ba4432301ad7eeb1b00848cf46fae0e5fecfd18a8cb5fdcf856c67985f79ecc7",
                "sha256:bc3179e0815827cf963e634095ae5715ee73a5af61defbc8d6ca79f1bdae1d1d",
                "sha256:c5fd099acaee2325f01281a130a39da08d885e4dedf01b84bf156ec2737d78fe",
                "sha256:c797ea56f36c6f248656f0223b11307fdf4a1886f3555eba371f34152b07677f",
                "sha256:cd4ea56c9542ad0091dfdef3e8572ae7a746e1e91eb56c9e08b8d0808b40f1d1",
                "sha256:cdd6f8738e1f1d9df5b1603bb03cb30e442710e5672262b95d0f9fcb4edb0dab",
                "sha256:d0580faeb9def6d0beb7aa666294d5604e569c4e24111ada423cf9936768d95c",
                "sha256:d11afdc5992bbd7af60ed5eb519873690d921425299f51d80aa3099ed49f2bcc",
                "sha256:d1d388d2f5f5a6065cf83c54dd12112b7389095669ff395e632003ae8999c6b8",
                "sha256:d20da6b4c7aa9ee75ad0730beaba15d65157f5beeaca54a038bb968f92bf3ce3",
                "sha256:d22e0660de24bd8e9ac82f4230a22a5fe4e397265709289d61d5fb333839ba50",
                "sha256:d22f2cb82e0b40e427a74a93c9a4231335bbc548aed79955dde0b64ea7f88146",
                "sha256:d4fa1eeb9bea6d9b64ac91ec51ee94cc4fc744955df5be393e1c923c920db2b0",
                "sha256:d9793d46d3e6522ae58e9321032827c9c0df1e56cbe5d3de965facb311aed6aa",
                "sha256:dab979662da1c9fbb464e310c0b06cb5f1d174d09a462553af78f0bfb3e01920",
                "sha256:db8d0f0ad92f74feb61c4e4a71f1d573ef37c22ef4dc19cab93e501bfdad8cbd",
                "sha256:df2af1180b8eeececf4f819d22cc0668bfadadfd038b19a90bd2fb2ee419ec6f",
                "sha256:dfb5d2ab183c0efe5e7b8917e4eaa2e837aacafad8a69b89aa6bc81550eed857",
                "sha256:e04f8c76b8d5c70695b4e8f1d0b391d8ef91df00ef488c6c1ffb910176459bc6",
                "sha256:e4a45ba34f904062c63049a760790c6a2fa7a4cc4bd160d8af243b12371aaa05",
                "sha256:e9be1f7c5f9673616f875299339984da9447a40e3aea927750c843d6e5e2e029",
                "sha256:edc91c50e17f5cd945d821f0f1af830522dba0c10267c3aab186dc3dbaab8def",
                "sha256:ee70ee5f4144a45a9e6169000b5b525d82673d5dab9f7587eccc92794814e7ac",
                "sha256:f1059ca9a51c936c9a8d46fbc2c9a6b4c15ab3f13a97f1ad32f024b39666ba85",
                "sha256:f47eef55297799956464efc00c74ae55c48a7b68236856d56183fe1ddf866205",
                "sha256:f4ae6f423cb7d1c6256b7482025ace2825728f53b7ac58bcd574de6ee9d242c2",
                "sha256:f4b15a163448ec79241fb2f1bc5a8ae1a4a304f7a48d948d208a2935b26bf8a5",
                "sha256:f55601fb58f92e4f4f1d05d80c24cb77505dc42103ddfd63ddfdc51d3da46fa2",
                "sha256:fa84bbe22ffa108f91631935c28a623001e335d66e393438258501e618fb0dde",
                "sha256:faa12a9f34671a30ea6bb027f04ec4e1fb8fa3fb3ed030893e729d4d0f3a9791",
                "sha256:fcfd5f91b882eedf8d9601bd21261d6ce0e61a8c66a7152d1f5df08d3f643ab1",
                "sha256:fe30ef31172bdcf946502a945faad110e8fff88c32c4bec9a593df0280e64d8a"
            ],
            "markers": "python_version >= '3.8'",
            "version": "==0.13.1"
>>>>>>> c64ae4f9
        },
        "sahi": {
            "hashes": [
                "sha256:27a0e9228589342f97d95779a920b5d1f085067fdcb5fa3c647a07b374cda9c3",
                "sha256:ab55b570bee991fe0e873305be0080611530d8cf219a51a91e19132d61770322"
            ],
            "markers": "python_version >= '3.6'",
            "version": "==0.11.15"
        },
        "scikit-image": {
            "hashes": [
                "sha256:003ca2274ac0fac252280e7179ff986ff783407001459ddea443fe7916e38cff",
                "sha256:018d734df1d2da2719087d15f679d19285fce97cd37695103deadfaef2873236",
                "sha256:22318b35044cfeeb63ee60c56fc62450e5fe516228138f1d06c7a26378248a86",
                "sha256:2bcb74adb0634258a67f66c2bb29978c9a3e222463e003b67ba12056c003971b",
                "sha256:2c6ef454a85f569659b813ac2a93948022b0298516b757c9c6c904132be327e2",
                "sha256:3663d063d8bf2fb9bdfb0ca967b9ee3b6593139c860c7abc2d2351a8a8863938",
                "sha256:3b7a6c89e8d6252332121b58f50e1625c35f7d6a85489c0b6b7ee4f5155d547a",
                "sha256:5071b8f6341bfb0737ab05c8ab4ac0261f9e25dbcc7b5d31e5ed230fd24a7929",
                "sha256:6a92dca3d95b1301442af055e196a54b5a5128c6768b79fc0a4098f1d662dee6",
                "sha256:722b970aa5da725dca55252c373b18bbea7858c1cdb406e19f9b01a4a73b30b2",
                "sha256:74ec5c1d4693506842cc7c9487c89d8fc32aed064e9363def7af08b8f8cbb31d",
                "sha256:95d6da2d8a44a36ae04437c76d32deb4e3c993ffc846b394b9949fd8ded73cb2",
                "sha256:9e801c44a814afdadeabf4dffdffc23733e393767958b82319706f5fa3e1eaa9",
                "sha256:a05ae4fe03d802587ed8974e900b943275548cde6a6807b785039d63e9a7a5ff",
                "sha256:be79d7493f320a964f8fcf603121595ba82f84720de999db0fcca002266a549a",
                "sha256:c472a1fb3665ec5c00423684590631d95f9afcbc97f01407d348b821880b2cb3",
                "sha256:c5c378db54e61b491b9edeefff87e49fcf7fdf729bb93c777d7a5f15d36f743e",
                "sha256:cf3c0c15b60ae3e557a0c7575fbd352f0c3ce0afca562febfe3ab80efbeec0e9",
                "sha256:e87872f067444ee90a00dd49ca897208308645382e8a24bd3e76f301af2352cd",
                "sha256:ebdbdc901bae14dab637f8d5c99f6d5cc7aaf4a3b6f4003194e003e9f688a6fc",
                "sha256:f5b23908dd4d120e6aecb1ed0277563e8cbc8d6c0565bdc4c4c6475d53608452"
            ],
            "markers": "python_version >= '3.9'",
            "version": "==0.22.0"
        },
        "scikit-learn": {
            "hashes": [
                "sha256:0402638c9a7c219ee52c94cbebc8fcb5eb9fe9c773717965c1f4185588ad3107",
                "sha256:0ee107923a623b9f517754ea2f69ea3b62fc898a3641766cb7deb2f2ce450161",
                "sha256:1215e5e58e9880b554b01187b8c9390bf4dc4692eedeaf542d3273f4785e342c",
                "sha256:15e1e94cc23d04d39da797ee34236ce2375ddea158b10bee3c343647d615581d",
                "sha256:18424efee518a1cde7b0b53a422cde2f6625197de6af36da0b57ec502f126157",
                "sha256:1d08ada33e955c54355d909b9c06a4789a729977f165b8bae6f225ff0a60ec4a",
                "sha256:3271552a5eb16f208a6f7f617b8cc6d1f137b52c8a1ef8edf547db0259b2c9fb",
                "sha256:35a22e8015048c628ad099da9df5ab3004cdbf81edc75b396fd0cff8699ac58c",
                "sha256:535805c2a01ccb40ca4ab7d081d771aea67e535153e35a1fd99418fcedd1648a",
                "sha256:5b2de18d86f630d68fe1f87af690d451388bb186480afc719e5f770590c2ef6c",
                "sha256:61a6efd384258789aa89415a410dcdb39a50e19d3d8410bd29be365bcdd512d5",
                "sha256:64381066f8aa63c2710e6b56edc9f0894cc7bf59bd71b8ce5613a4559b6145e0",
                "sha256:67f37d708f042a9b8d59551cf94d30431e01374e00dc2645fa186059c6c5d78b",
                "sha256:6c43290337f7a4b969d207e620658372ba3c1ffb611f8bc2b6f031dc5c6d1d03",
                "sha256:6fb6bc98f234fda43163ddbe36df8bcde1d13ee176c6dc9b92bb7d3fc842eb66",
                "sha256:763f0ae4b79b0ff9cca0bf3716bcc9915bdacff3cebea15ec79652d1cc4fa5c9",
                "sha256:785a2213086b7b1abf037aeadbbd6d67159feb3e30263434139c98425e3dcfcf",
                "sha256:8db94cd8a2e038b37a80a04df8783e09caac77cbe052146432e67800e430c028",
                "sha256:a19f90f95ba93c1a7f7924906d0576a84da7f3b2282ac3bfb7a08a32801add93",
                "sha256:a2f54c76accc15a34bfb9066e6c7a56c1e7235dda5762b990792330b52ccfb05",
                "sha256:b8692e395a03a60cd927125eef3a8e3424d86dde9b2370d544f0ea35f78a8073",
                "sha256:cb06f8dce3f5ddc5dee1715a9b9f19f20d295bed8e3cd4fa51e1d050347de525",
                "sha256:dc9002fc200bed597d5d34e90c752b74df516d592db162f756cc52836b38fe0e",
                "sha256:e326c0eb5cf4d6ba40f93776a20e9a7a69524c4db0757e7ce24ba222471ee8a1",
                "sha256:ed932ea780517b00dae7431e031faae6b49b20eb6950918eb83bd043237950e0",
                "sha256:fc4144a5004a676d5022b798d9e573b05139e77f271253a4703eed295bde0433"
            ],
            "markers": "python_version >= '3.8'",
            "version": "==1.3.2"
        },
        "scipy": {
            "hashes": [
                "sha256:00150c5eae7b610c32589dda259eacc7c4f1665aedf25d921907f4d08a951b1c",
                "sha256:028eccd22e654b3ea01ee63705681ee79933652b2d8f873e7949898dda6d11b6",
                "sha256:1b7c3dca977f30a739e0409fb001056484661cb2541a01aba0bb0029f7b68db8",
                "sha256:2c6ff6ef9cc27f9b3db93a6f8b38f97387e6e0591600369a297a50a8e96e835d",
                "sha256:36750b7733d960d7994888f0d148d31ea3017ac15eef664194b4ef68d36a4a97",
                "sha256:530f9ad26440e85766509dbf78edcfe13ffd0ab7fec2560ee5c36ff74d6269ff",
                "sha256:5e347b14fe01003d3b78e196e84bd3f48ffe4c8a7b8a1afbcb8f5505cb710993",
                "sha256:6550466fbeec7453d7465e74d4f4b19f905642c89a7525571ee91dd7adabb5a3",
                "sha256:6df1468153a31cf55ed5ed39647279beb9cfb5d3f84369453b49e4b8502394fd",
                "sha256:6e619aba2df228a9b34718efb023966da781e89dd3d21637b27f2e54db0410d7",
                "sha256:8fce70f39076a5aa62e92e69a7f62349f9574d8405c0a5de6ed3ef72de07f446",
                "sha256:90a2b78e7f5733b9de748f589f09225013685f9b218275257f8a8168ededaeaa",
                "sha256:91af76a68eeae0064887a48e25c4e616fa519fa0d38602eda7e0f97d65d57937",
                "sha256:933baf588daa8dc9a92c20a0be32f56d43faf3d1a60ab11b3f08c356430f6e56",
                "sha256:acf8ed278cc03f5aff035e69cb511741e0418681d25fbbb86ca65429c4f4d9cd",
                "sha256:ad669df80528aeca5f557712102538f4f37e503f0c5b9541655016dd0932ca79",
                "sha256:b030c6674b9230d37c5c60ab456e2cf12f6784596d15ce8da9365e70896effc4",
                "sha256:b9999c008ccf00e8fbcce1236f85ade5c569d13144f77a1946bef8863e8f6eb4",
                "sha256:bc9a714581f561af0848e6b69947fda0614915f072dfd14142ed1bfe1b806710",
                "sha256:ce7fff2e23ab2cc81ff452a9444c215c28e6305f396b2ba88343a567feec9660",
                "sha256:cf00bd2b1b0211888d4dc75656c0412213a8b25e80d73898083f402b50f47e41",
                "sha256:d10e45a6c50211fe256da61a11c34927c68f277e03138777bdebedd933712fea",
                "sha256:ee410e6de8f88fd5cf6eadd73c135020bfbbbdfcd0f6162c36a7638a1ea8cc65",
                "sha256:f313b39a7e94f296025e3cffc2c567618174c0b1dde173960cf23808f9fae4be",
                "sha256:f3cd9e7b3c2c1ec26364856f9fbe78695fe631150f94cd1c22228456404cf1ec"
            ],
            "markers": "python_version >= '3.9'",
            "version": "==1.11.4"
        },
        "setuptools": {
            "hashes": [
<<<<<<< HEAD
                "sha256:4ac1475276d2f1c48684874089fefcd83bd7162ddaafb81fac866ba0db282a87",
                "sha256:b454a35605876da60632df1a60f736524eb73cc47bbc9f3f1ef1b644de74fd2a"
            ],
            "markers": "python_version >= '3.8'",
            "version": "==68.2.2"
=======
                "sha256:1e8fdff6797d3865f37397be788a4e3cba233608e9b509382a2777d25ebde7f2",
                "sha256:735896e78a4742605974de002ac60562d286fa8051a7e2299445e8e8fbb01aa6"
            ],
            "markers": "python_version >= '3.8'",
            "version": "==69.0.2"
>>>>>>> c64ae4f9
        },
        "shapely": {
            "hashes": [
                "sha256:03e63a99dfe6bd3beb8d5f41ec2086585bb969991d603f9aeac335ad396a06d4",
                "sha256:0521d76d1e8af01e712db71da9096b484f081e539d4f4a8c97342e7971d5e1b4",
                "sha256:06f193091a7c6112fc08dfd195a1e3846a64306f890b151fa8c63b3e3624202c",
                "sha256:084b023dae8ad3d5b98acee9d3bf098fdf688eb0bb9b1401e8b075f6a627b611",
                "sha256:1713cc04c171baffc5b259ba8531c58acc2a301707b7f021d88a15ed090649e7",
                "sha256:1f217d28ecb48e593beae20a0082a95bd9898d82d14b8fcb497edf6bff9a44d7",
                "sha256:2d217e56ae067e87b4e1731d0dc62eebe887ced729ba5c2d4590e9e3e9fdbd88",
                "sha256:34eac2337cbd67650248761b140d2535855d21b969d76d76123317882d3a0c1a",
                "sha256:36480e32c434d168cdf2f5e9862c84aaf4d714a43a8465ae3ce8ff327f0affb7",
                "sha256:394e5085b49334fd5b94fa89c086edfb39c3ecab7f669e8b2a4298b9d523b3a5",
                "sha256:42997ac806e4583dad51c80a32d38570fd9a3d4778f5e2c98f9090aa7db0fe91",
                "sha256:45ac6906cff0765455a7b49c1670af6e230c419507c13e2f75db638c8fc6f3bd",
                "sha256:4ef753200cbffd4f652efb2c528c5474e5a14341a473994d90ad0606522a46a2",
                "sha256:5324be299d4c533ecfcfd43424dfd12f9428fd6f12cda38a4316da001d6ef0ea",
                "sha256:5b0c052709c8a257c93b0d4943b0b7a3035f87e2d6a8ac9407b6a992d206422f",
                "sha256:6a21353d28209fb0d8cc083e08ca53c52666e0d8a1f9bbe23b6063967d89ed24",
                "sha256:6ca8cffbe84ddde8f52b297b53f8e0687bd31141abb2c373fd8a9f032df415d6",
                "sha256:72b5997272ae8c25f0fd5b3b967b3237e87fab7978b8d6cd5fa748770f0c5d68",
                "sha256:737dba15011e5a9b54a8302f1748b62daa207c9bc06f820cd0ad32a041f1c6f2",
                "sha256:78128357a0cee573257a0c2c388d4b7bf13cb7dbe5b3fe5d26d45ebbe2a39e25",
                "sha256:794affd80ca0f2c536fc948a3afa90bd8fb61ebe37fe873483ae818e7f21def4",
                "sha256:7e92e7c255f89f5cdf777690313311f422aa8ada9a3205b187113274e0135cd8",
                "sha256:87dc2be34ac3a3a4a319b963c507ac06682978a5e6c93d71917618b14f13066e",
                "sha256:94ac128ae2ab4edd0bffcd4e566411ea7bdc738aeaf92c32a8a836abad725f9f",
                "sha256:a5533a925d8e211d07636ffc2fdd9a7f9f13d54686d00577eeb11d16f00be9c4",
                "sha256:a9a41ff4323fc9d6257759c26eb1cf3a61ebc7e611e024e6091f42977303fd3a",
                "sha256:b8eb0a92f7b8c74f9d8fdd1b40d395113f59bd8132ca1348ebcc1f5aece94b96",
                "sha256:baa14fc27771e180c06b499a0a7ba697c7988c7b2b6cba9a929a19a4d2762de3",
                "sha256:be46d5509b9251dd9087768eaf35a71360de6afac82ce87c636990a0871aa18b",
                "sha256:c6fd29fbd9cd76350bd5cc14c49de394a31770aed02d74203e23b928f3d2f1aa",
                "sha256:ccfd5fa10a37e67dbafc601c1ddbcbbfef70d34c3f6b0efc866ddbdb55893a6c",
                "sha256:d41a116fcad58048d7143ddb01285e1a8780df6dc1f56c3b1e1b7f12ed296651",
                "sha256:dc9342fc82e374130db86a955c3c4525bfbf315a248af8277a913f30911bed9e",
                "sha256:dea9a0651333cf96ef5bb2035044e3ad6a54f87d90e50fe4c2636debf1b77abc",
                "sha256:e7c95d3379ae3abb74058938a9fcbc478c6b2e28d20dace38f8b5c587dde90aa",
                "sha256:e7d897e6bdc6bc64f7f65155dbbb30e49acaabbd0d9266b9b4041f87d6e52b3a",
                "sha256:ea84d1cdbcf31e619d672b53c4532f06253894185ee7acb8ceb78f5f33cbe033",
                "sha256:ed1e99702125e7baccf401830a3b94d810d5c70b329b765fe93451fe14cf565b",
                "sha256:eebe544df5c018134f3c23b6515877f7e4cd72851f88a8d0c18464f414d141a2",
                "sha256:fa3ee28f5e63a130ec5af4dc3c4cb9c21c5788bb13c15e89190d163b14f9fb89",
                "sha256:fd3ad17b64466a033848c26cb5b509625c87d07dcf39a1541461cacdb8f7e91c"
            ],
            "markers": "python_version >= '3.7'",
            "version": "==2.0.2"
        },
        "shiboken6": {
            "hashes": [
                "sha256:0616c1a12d1e51e680595b3940b986275c1df952a751416a0730a59e5b90105f",
                "sha256:0c706fd0e6eeb49d807aaef08f078526eb35bee1d84209cf66cb1ff70508b93a",
                "sha256:2278f8d6ab6f3377e82f72b6305e06bd53e9e479729de489e7a5205296bdb74e",
                "sha256:58511b2d0f77f3153b0371e0da2730db38195cb72e5d450e32a52db25c6af06d",
                "sha256:6131d32cce4114924dabea313fc345745f95ce567631349f2fad170ebff4bfee",
                "sha256:d66bfdd80bbb3c8f9165afad4bb8786434a75456a36f8ee90b583c31ef311a50"
            ],
            "markers": "python_version < '3.12' and python_version >= '3.7'",
            "version": "==6.4.2"
        },
        "six": {
            "hashes": [
                "sha256:1e61c37477a1626458e36f7b1d82aa5c9b094fa4802892072e49de9c60c4c926",
                "sha256:8abb2f1d86890a2dfb989f9a77cfcfd3e47c2a354b01111771326f8aa26e0254"
            ],
            "markers": "python_version >= '2.7' and python_version not in '3.0, 3.1, 3.2'",
            "version": "==1.16.0"
        },
        "sympy": {
            "hashes": [
                "sha256:c3588cd4295d0c0f603d0f2ae780587e64e2efeedb3521e46b9bb1d08d184fa5",
                "sha256:ebf595c8dac3e0fdc4152c51878b498396ec7f30e7a914d6071e674d49420fb8"
            ],
            "markers": "python_version >= '3.8'",
            "version": "==1.12"
        },
        "termcolor": {
            "hashes": [
                "sha256:3afb05607b89aed0ffe25202399ee0867ad4d3cb4180d98aaf8eefa6a5f7d475",
                "sha256:b5b08f68937f138fe92f6c089b99f1e2da0ae56c52b78bf7075fd95420fd9a5a"
            ],
            "markers": "python_version >= '3.7'",
            "version": "==2.3.0"
        },
        "terminaltables": {
            "hashes": [
                "sha256:ba6eca5cb5ba02bba4c9f4f985af80c54ec3dccf94cfcd190154386255e47543",
                "sha256:e4fdc4179c9e4aab5f674d80f09d76fa436b96fdc698a8505e0a36bf0804a874"
            ],
            "markers": "python_version >= '2.6'",
            "version": "==3.1.10"
        },
        "threadpoolctl": {
            "hashes": [
                "sha256:2b7818516e423bdaebb97c723f86a7c6b0a83d3f3b0970328d66f4d9104dc032",
                "sha256:c96a0ba3bdddeaca37dc4cc7344aafad41cdb8c313f74fdfe387a867bba93355"
            ],
            "markers": "python_version >= '3.8'",
            "version": "==3.2.0"
        },
        "tifffile": {
            "hashes": [
                "sha256:1de47fa945fddaade256e25ad4f375ae65547f3c1354063aded881c32a64cf89",
                "sha256:67e355e4595aab397f8405d04afe1b4ae7c6f62a44e22d933fee1a571a48c7ae"
            ],
            "markers": "python_version >= '3.9'",
            "version": "==2023.9.26"
        },
        "tinycss2": {
            "hashes": [
                "sha256:2b80a96d41e7c3914b8cda8bc7f705a4d9c49275616e886103dd839dfc847847",
                "sha256:8cff3a8f066c2ec677c06dbc7b45619804a6938478d9d73c284b29d14ecb0627"
            ],
            "markers": "python_version >= '3.7'",
            "version": "==1.2.1"
        },
        "torch": {
            "hashes": [
                "sha256:0a7a9da0c324409bcb5a7bdad1b4e94e936d21c2590aaa7ac2f63968da8c62f7",
                "sha256:1d70920da827e2276bf07f7ec46958621cad18d228c97da8f9c19638474dbd52",
                "sha256:1e1e5faddd43a8f2c0e0e22beacd1e235a2e447794d807483c94a9e31b54a758",
                "sha256:1e3cbecfa5a7314d828f4a37b0c286714dc9aa2e69beb7a22f7aca76567ed9f4",
                "sha256:29e3b90a8c281f6660804a939d1f4218604c80162e521e1e6d8c8557325902a0",
                "sha256:2dc9f312fc1fa0d61a565a0292ad73119d4b74c9f8b5031b55f8b4722abca079",
                "sha256:403f1095e665e4f35971b43797a920725b8b205723aa68254a4050c6beca29b6",
                "sha256:5ebc43f5355a9b7be813392b3fb0133991f0380f6f0fcc8218d5468dc45d1071",
                "sha256:61b51b33c61737c287058b0c3061e6a9d3c363863e4a094f804bc486888a188a",
                "sha256:715b50d8c1de5da5524a68287eb000f73e026e74d5f6b12bc450ef6995fcf5f9",
                "sha256:84fefd63356416c0cd20578637ccdbb82164993400ed17b57c951dd6376dcee8",
                "sha256:98fea993639b0bb432dfceb7b538f07c0f1c33386d63f635219f49254968c80f",
                "sha256:9ca0fcbf3d5ba644d6a8572c83a9abbdf5f7ff575bc38529ef6c185a3a71bde9",
                "sha256:a70593806f1d7e6b53657d96810518da0f88ef2608c98a402955765b8c79d52c",
                "sha256:b31230bd058424e56dba7f899280dbc6ac8b9948e43902e0c84a44666b1ec151",
                "sha256:bd95cee8511584b67ddc0ba465c3f1edeb5708d833ee02af1206b4486f1d9096",
                "sha256:d56b032176458e2af4709627bbd2c20fe2917eff8cd087a7fe313acccf5ce2f1",
                "sha256:db67e8725c76f4c7f4f02e7551bb16e81ba1a1912867bc35d7bb96d2be8c78b4",
                "sha256:e312f7e82e49565f7667b0bbf9559ab0c597063d93044740781c02acd5a87978",
                "sha256:e76bf3c5c354874f1da465c852a2fb60ee6cbce306e935337885760f080f9baa"
            ],
            "markers": "python_full_version >= '3.8.0'",
            "version": "==2.1.1"
        },
        "torchdata": {
            "hashes": [
                "sha256:042db39edbc961c50a36c45b89aea4b099858140c13746c7cc7a87b1cc219d0c",
                "sha256:293e399f3988fcd8d24156188342e9265273787dc0a29b1b37891a1045eeaece",
                "sha256:2d2c8482313dd52652caff99dc530433d898a12bb80bc33a0a4d1680d63272e0",
                "sha256:36c591d0910ede6a496d4fccd389f27e7bccabf8b6a8722712ecf28b98bda8ae",
                "sha256:432295d9d33a7497d3c4aee667998af5bd9dcf55bd10b77c6af1ac72249efe22",
                "sha256:53ef621460e2bc014069c126cbdcd325bf73d78836155a350767fe5f8ca29f11",
                "sha256:7460a5fa298e7cd5cef98e8e6455d481e5c73d39a462a89a38918389c8153e20",
                "sha256:8ac74fc6ce8bf289b8d99ea183f78e1bf2a4754ea6a2b1dcb219095b0aaacb78",
                "sha256:8bbaecdbc1a7dc4a9d7dc7545ea4c12be92a3df8d2494f089e974e25591f514a",
                "sha256:91a78c677a3e4e2447d888587f7ea0b4ddde81ca95adf709ba0d3dc9a4e9542d",
                "sha256:94ce50572550010db0431283b5d228f8727f779aafd9cbbbcdc37028a5085603",
                "sha256:9f9476a26987d90fa3f87cb09ec82b78ce6031ddcaa91851c9fa9f732a987ab8",
                "sha256:ba802128f50bfa227be107027e0230581b3a4ac70d14782b44662b7c71159cf1",
                "sha256:c1feae257e55b2942459a26f5597088e5daefabbd47a562081c01c0841a88e18",
                "sha256:d256535648dfb94d1226f233768c6798d1841edfdbf0a09b2115e6cbbda614f9",
                "sha256:eed10b1f9265b30161a8cd129a96cfc7da202cfc70acf8b6a21fd29e18274ca3",
                "sha256:fa325d628aa6125c6b46b6fa27c94150ca9276edbba1042d3eb3cd9c1039b5a9"
            ],
            "index": "pypi",
            "markers": "python_version >= '3.8'",
            "version": "==0.7.1"
        },
        "torchmetrics": {
            "hashes": [
                "sha256:7eb28340bde45e13187a9ad54a4a7010a50417815d8181a5df6131f116ffe1b7",
                "sha256:da2cb18822b285786d082c40efb9e1d861aac425f58230234fe6ce233cf002f8"
            ],
            "markers": "python_version >= '3.8'",
            "version": "==1.2.0"
        },
        "torchvision": {
            "hashes": [
                "sha256:13782d574033efec6646d1a2f5d85f4c59fcf3f403367bb407b15df07adc87e0",
                "sha256:153f753f14eba58969cdc86360893a57f8bf63f8136c7d1cd4388108560b5446",
                "sha256:1d614b3c9e2de9cd75cc0e4e1923fcfbbcd9fdb9f08a0bbbbf7e135e4a0a1cfa",
                "sha256:25da6a7b22ea0348f62c45ec0daf157731096babcae65d222404081af96e085c",
                "sha256:3391757167637ace3ef33a67c9d5ef86b1f8cbd93eaa5bad45eebcf266ea6089",
                "sha256:3d34601614958c4e30f53ec0eb7bf3f282ee72bb747734be2d75422831a43384",
                "sha256:4aea5cf491c6c21b1cbdbb1bf2a3838a59d4db93ad5f49019a6564d3ca7127c7",
                "sha256:4f2cad621fb96cf10e29af93e16c98b3226bdd53ae712b57e873c3deaf061617",
                "sha256:4f9d5b192b336982e6dbe32c070b05606f0b53e87d722ae332a02909fbf988ed",
                "sha256:632887b22e67ce32a3ede806b868bba4057601e46d680de14b32a391eac1b483",
                "sha256:72fde5fdb462e66ebe25ae42d2ee11434cbc395f74cad0d3b22cf60524345cc5",
                "sha256:73271e930501a008fe24ba38945b2a75b25a6098f4c2f4402e39a9d0dd305ca6",
                "sha256:75e33b198b1265f61d822aa66d646ec3df67a712470ffec1e0c37ff46d4103c1",
                "sha256:92c76a5092b4033efdb183b11fa4854a7630e23c46f4a1c3ffd70c30cb5be4fc",
                "sha256:987132795e5c037cb74e7be35a693999fdb2f603152266ee15b80206e83a5b0c",
                "sha256:a15e88a93a7501cc75b761a2dcd07aaedaaf9cbfaf48c8affa8c98989ecbb19d",
                "sha256:c82e291e674a18b67f92ddb476ae18498fb46d7032ae914f3fda90c955e7d86f",
                "sha256:e11af530585574eb5ca837b8f151bcdd57c10e35c3af56c76a10f3281d2a2f2c",
                "sha256:f14d201c37176dc4106eec76b229d6585a1505266b8cea99d3366fd38897b7c0",
                "sha256:fab67ddc4809fcc2a04610b13cac5193b9d3be2896b77538bfdff401b13022e5"
            ],
            "index": "pypi",
            "markers": "python_version >= '3.8'",
            "version": "==0.16.1"
        },
        "tqdm": {
            "hashes": [
                "sha256:d302b3c5b53d47bce91fea46679d9c3c6508cf6332229aa1e7d8653723793386",
                "sha256:d88e651f9db8d8551a62556d3cff9e3034274ca5d66e93197cf2490e2dcb69c7"
            ],
            "markers": "python_version >= '3.7'",
            "version": "==4.66.1"
        },
        "typing-extensions": {
            "hashes": [
                "sha256:8f92fc8806f9a6b641eaa5318da32b44d401efaac0f6678c9bc448ba3605faa0",
                "sha256:df8e4339e9cb77357558cbdbceca33c303714cf861d1eef15e1070055ae8b7ef"
            ],
            "markers": "python_version >= '3.8'",
            "version": "==4.8.0"
        },
        "urllib3": {
            "hashes": [
                "sha256:55901e917a5896a349ff771be919f8bd99aff50b79fe58fec595eb37bbc56bb3",
                "sha256:df7aa8afb0148fa78488e7899b2c59b5f4ffcfa82e6c54ccb9dd37c1d7b52d54"
            ],
            "markers": "python_version >= '3.8'",
            "version": "==2.1.0"
        },
        "webencodings": {
            "hashes": [
                "sha256:a0af1213f3c2226497a97e2b3aa01a7e4bee4f403f95be16fc9acd2947514a78",
                "sha256:b36a1c245f2d304965eb4e0a82848379241dc04b865afcc4aab16748587e1923"
            ],
            "version": "==0.5.1"
        },
        "wrapt": {
            "hashes": [
                "sha256:0d2691979e93d06a95a26257adb7bfd0c93818e89b1406f5a28f36e0d8c1e1fc",
                "sha256:14d7dc606219cdd7405133c713f2c218d4252f2a469003f8c46bb92d5d095d81",
                "sha256:1a5db485fe2de4403f13fafdc231b0dbae5eca4359232d2efc79025527375b09",
                "sha256:1acd723ee2a8826f3d53910255643e33673e1d11db84ce5880675954183ec47e",
                "sha256:1ca9b6085e4f866bd584fb135a041bfc32cab916e69f714a7d1d397f8c4891ca",
                "sha256:1dd50a2696ff89f57bd8847647a1c363b687d3d796dc30d4dd4a9d1689a706f0",
                "sha256:2076fad65c6736184e77d7d4729b63a6d1ae0b70da4868adeec40989858eb3fb",
                "sha256:2a88e6010048489cda82b1326889ec075a8c856c2e6a256072b28eaee3ccf487",
                "sha256:3ebf019be5c09d400cf7b024aa52b1f3aeebeff51550d007e92c3c1c4afc2a40",
                "sha256:418abb18146475c310d7a6dc71143d6f7adec5b004ac9ce08dc7a34e2babdc5c",
                "sha256:43aa59eadec7890d9958748db829df269f0368521ba6dc68cc172d5d03ed8060",
                "sha256:44a2754372e32ab315734c6c73b24351d06e77ffff6ae27d2ecf14cf3d229202",
                "sha256:490b0ee15c1a55be9c1bd8609b8cecd60e325f0575fc98f50058eae366e01f41",
                "sha256:49aac49dc4782cb04f58986e81ea0b4768e4ff197b57324dcbd7699c5dfb40b9",
                "sha256:5eb404d89131ec9b4f748fa5cfb5346802e5ee8836f57d516576e61f304f3b7b",
                "sha256:5f15814a33e42b04e3de432e573aa557f9f0f56458745c2074952f564c50e664",
                "sha256:5f370f952971e7d17c7d1ead40e49f32345a7f7a5373571ef44d800d06b1899d",
                "sha256:66027d667efe95cc4fa945af59f92c5a02c6f5bb6012bff9e60542c74c75c362",
                "sha256:66dfbaa7cfa3eb707bbfcd46dab2bc6207b005cbc9caa2199bcbc81d95071a00",
                "sha256:685f568fa5e627e93f3b52fda002c7ed2fa1800b50ce51f6ed1d572d8ab3e7fc",
                "sha256:6906c4100a8fcbf2fa735f6059214bb13b97f75b1a61777fcf6432121ef12ef1",
                "sha256:6a42cd0cfa8ffc1915aef79cb4284f6383d8a3e9dcca70c445dcfdd639d51267",
                "sha256:6dcfcffe73710be01d90cae08c3e548d90932d37b39ef83969ae135d36ef3956",
                "sha256:6f6eac2360f2d543cc875a0e5efd413b6cbd483cb3ad7ebf888884a6e0d2e966",
                "sha256:72554a23c78a8e7aa02abbd699d129eead8b147a23c56e08d08dfc29cfdddca1",
                "sha256:73870c364c11f03ed072dda68ff7aea6d2a3a5c3fe250d917a429c7432e15228",
                "sha256:73aa7d98215d39b8455f103de64391cb79dfcad601701a3aa0dddacf74911d72",
                "sha256:75ea7d0ee2a15733684badb16de6794894ed9c55aa5e9903260922f0482e687d",
                "sha256:7bd2d7ff69a2cac767fbf7a2b206add2e9a210e57947dd7ce03e25d03d2de292",
                "sha256:807cc8543a477ab7422f1120a217054f958a66ef7314f76dd9e77d3f02cdccd0",
                "sha256:8e9723528b9f787dc59168369e42ae1c3b0d3fadb2f1a71de14531d321ee05b0",
                "sha256:9090c9e676d5236a6948330e83cb89969f433b1943a558968f659ead07cb3b36",
                "sha256:9153ed35fc5e4fa3b2fe97bddaa7cbec0ed22412b85bcdaf54aeba92ea37428c",
                "sha256:9159485323798c8dc530a224bd3ffcf76659319ccc7bbd52e01e73bd0241a0c5",
                "sha256:941988b89b4fd6b41c3f0bfb20e92bd23746579736b7343283297c4c8cbae68f",
                "sha256:94265b00870aa407bd0cbcfd536f17ecde43b94fb8d228560a1e9d3041462d73",
                "sha256:98b5e1f498a8ca1858a1cdbffb023bfd954da4e3fa2c0cb5853d40014557248b",
                "sha256:9b201ae332c3637a42f02d1045e1d0cccfdc41f1f2f801dafbaa7e9b4797bfc2",
                "sha256:a0ea261ce52b5952bf669684a251a66df239ec6d441ccb59ec7afa882265d593",
                "sha256:a33a747400b94b6d6b8a165e4480264a64a78c8a4c734b62136062e9a248dd39",
                "sha256:a452f9ca3e3267cd4d0fcf2edd0d035b1934ac2bd7e0e57ac91ad6b95c0c6389",
                "sha256:a86373cf37cd7764f2201b76496aba58a52e76dedfaa698ef9e9688bfd9e41cf",
                "sha256:ac83a914ebaf589b69f7d0a1277602ff494e21f4c2f743313414378f8f50a4cf",
                "sha256:aefbc4cb0a54f91af643660a0a150ce2c090d3652cf4052a5397fb2de549cd89",
                "sha256:b3646eefa23daeba62643a58aac816945cadc0afaf21800a1421eeba5f6cfb9c",
                "sha256:b47cfad9e9bbbed2339081f4e346c93ecd7ab504299403320bf85f7f85c7d46c",
                "sha256:b935ae30c6e7400022b50f8d359c03ed233d45b725cfdd299462f41ee5ffba6f",
                "sha256:bb2dee3874a500de01c93d5c71415fcaef1d858370d405824783e7a8ef5db440",
                "sha256:bc57efac2da352a51cc4658878a68d2b1b67dbe9d33c36cb826ca449d80a8465",
                "sha256:bf5703fdeb350e36885f2875d853ce13172ae281c56e509f4e6eca049bdfb136",
                "sha256:c31f72b1b6624c9d863fc095da460802f43a7c6868c5dda140f51da24fd47d7b",
                "sha256:c5cd603b575ebceca7da5a3a251e69561bec509e0b46e4993e1cac402b7247b8",
                "sha256:d2efee35b4b0a347e0d99d28e884dfd82797852d62fcd7ebdeee26f3ceb72cf3",
                "sha256:d462f28826f4657968ae51d2181a074dfe03c200d6131690b7d65d55b0f360f8",
                "sha256:d5e49454f19ef621089e204f862388d29e6e8d8b162efce05208913dde5b9ad6",
                "sha256:da4813f751142436b075ed7aa012a8778aa43a99f7b36afe9b742d3ed8bdc95e",
                "sha256:db2e408d983b0e61e238cf579c09ef7020560441906ca990fe8412153e3b291f",
                "sha256:db98ad84a55eb09b3c32a96c576476777e87c520a34e2519d3e59c44710c002c",
                "sha256:dbed418ba5c3dce92619656802cc5355cb679e58d0d89b50f116e4a9d5a9603e",
                "sha256:dcdba5c86e368442528f7060039eda390cc4091bfd1dca41e8046af7c910dda8",
                "sha256:decbfa2f618fa8ed81c95ee18a387ff973143c656ef800c9f24fb7e9c16054e2",
                "sha256:e4fdb9275308292e880dcbeb12546df7f3e0f96c6b41197e0cf37d2826359020",
                "sha256:eb1b046be06b0fce7249f1d025cd359b4b80fc1c3e24ad9eca33e0dcdb2e4a35",
                "sha256:eb6e651000a19c96f452c85132811d25e9264d836951022d6e81df2fff38337d",
                "sha256:ed867c42c268f876097248e05b6117a65bcd1e63b779e916fe2e33cd6fd0d3c3",
                "sha256:edfad1d29c73f9b863ebe7082ae9321374ccb10879eeabc84ba3b69f2579d537",
                "sha256:f2058f813d4f2b5e3a9eb2eb3faf8f1d99b81c3e51aeda4b168406443e8ba809",
                "sha256:f6b2d0c6703c988d334f297aa5df18c45e97b0af3679bb75059e0e0bd8b1069d",
                "sha256:f8212564d49c50eb4565e502814f694e240c55551a5f1bc841d4fcaabb0a9b8a",
                "sha256:ffa565331890b90056c01db69c0fe634a776f8019c143a5ae265f9c6bc4bd6d4"
            ],
            "markers": "python_version >= '3.6'",
            "version": "==1.16.0"
        },
        "yarl": {
            "hashes": [
<<<<<<< HEAD
                "sha256:04ab9d4b9f587c06d801c2abfe9317b77cdf996c65a90d5e84ecc45010823571",
                "sha256:066c163aec9d3d073dc9ffe5dd3ad05069bcb03fcaab8d221290ba99f9f69ee3",
                "sha256:13414591ff516e04fcdee8dc051c13fd3db13b673c7a4cb1350e6b2ad9639ad3",
                "sha256:149ddea5abf329752ea5051b61bd6c1d979e13fbf122d3a1f9f0c8be6cb6f63c",
                "sha256:159d81f22d7a43e6eabc36d7194cb53f2f15f498dbbfa8edc8a3239350f59fe7",
                "sha256:1b1bba902cba32cdec51fca038fd53f8beee88b77efc373968d1ed021024cc04",
                "sha256:22a94666751778629f1ec4280b08eb11815783c63f52092a5953faf73be24191",
                "sha256:2a96c19c52ff442a808c105901d0bdfd2e28575b3d5f82e2f5fd67e20dc5f4ea",
                "sha256:2b0738fb871812722a0ac2154be1f049c6223b9f6f22eec352996b69775b36d4",
                "sha256:2c315df3293cd521033533d242d15eab26583360b58f7ee5d9565f15fee1bef4",
                "sha256:32f1d071b3f362c80f1a7d322bfd7b2d11e33d2adf395cc1dd4df36c9c243095",
                "sha256:3458a24e4ea3fd8930e934c129b676c27452e4ebda80fbe47b56d8c6c7a63a9e",
                "sha256:38a3928ae37558bc1b559f67410df446d1fbfa87318b124bf5032c31e3447b74",
                "sha256:3da8a678ca8b96c8606bbb8bfacd99a12ad5dd288bc6f7979baddd62f71c63ef",
                "sha256:494053246b119b041960ddcd20fd76224149cfea8ed8777b687358727911dd33",
                "sha256:50f33040f3836e912ed16d212f6cc1efb3231a8a60526a407aeb66c1c1956dde",
                "sha256:52a25809fcbecfc63ac9ba0c0fb586f90837f5425edfd1ec9f3372b119585e45",
                "sha256:53338749febd28935d55b41bf0bcc79d634881195a39f6b2f767870b72514caf",
                "sha256:5415d5a4b080dc9612b1b63cba008db84e908b95848369aa1da3686ae27b6d2b",
                "sha256:5610f80cf43b6202e2c33ba3ec2ee0a2884f8f423c8f4f62906731d876ef4fac",
                "sha256:566185e8ebc0898b11f8026447eacd02e46226716229cea8db37496c8cdd26e0",
                "sha256:56ff08ab5df8429901ebdc5d15941b59f6253393cb5da07b4170beefcf1b2528",
                "sha256:59723a029760079b7d991a401386390c4be5bfec1e7dd83e25a6a0881859e716",
                "sha256:5fcd436ea16fee7d4207c045b1e340020e58a2597301cfbcfdbe5abd2356c2fb",
                "sha256:61016e7d582bc46a5378ffdd02cd0314fb8ba52f40f9cf4d9a5e7dbef88dee18",
                "sha256:63c48f6cef34e6319a74c727376e95626f84ea091f92c0250a98e53e62c77c72",
                "sha256:646d663eb2232d7909e6601f1a9107e66f9791f290a1b3dc7057818fe44fc2b6",
                "sha256:662e6016409828ee910f5d9602a2729a8a57d74b163c89a837de3fea050c7582",
                "sha256:674ca19cbee4a82c9f54e0d1eee28116e63bc6fd1e96c43031d11cbab8b2afd5",
                "sha256:6a5883464143ab3ae9ba68daae8e7c5c95b969462bbe42e2464d60e7e2698368",
                "sha256:6e7221580dc1db478464cfeef9b03b95c5852cc22894e418562997df0d074ccc",
                "sha256:75df5ef94c3fdc393c6b19d80e6ef1ecc9ae2f4263c09cacb178d871c02a5ba9",
                "sha256:783185c75c12a017cc345015ea359cc801c3b29a2966c2655cd12b233bf5a2be",
                "sha256:822b30a0f22e588b32d3120f6d41e4ed021806418b4c9f0bc3048b8c8cb3f92a",
                "sha256:8288d7cd28f8119b07dd49b7230d6b4562f9b61ee9a4ab02221060d21136be80",
                "sha256:82aa6264b36c50acfb2424ad5ca537a2060ab6de158a5bd2a72a032cc75b9eb8",
                "sha256:832b7e711027c114d79dffb92576acd1bd2decc467dec60e1cac96912602d0e6",
                "sha256:838162460b3a08987546e881a2bfa573960bb559dfa739e7800ceeec92e64417",
                "sha256:83fcc480d7549ccebe9415d96d9263e2d4226798c37ebd18c930fce43dfb9574",
                "sha256:84e0b1599334b1e1478db01b756e55937d4614f8654311eb26012091be109d59",
                "sha256:891c0e3ec5ec881541f6c5113d8df0315ce5440e244a716b95f2525b7b9f3608",
                "sha256:8c2ad583743d16ddbdf6bb14b5cd76bf43b0d0006e918809d5d4ddf7bde8dd82",
                "sha256:8c56986609b057b4839968ba901944af91b8e92f1725d1a2d77cbac6972b9ed1",
                "sha256:8ea48e0a2f931064469bdabca50c2f578b565fc446f302a79ba6cc0ee7f384d3",
                "sha256:8ec53a0ea2a80c5cd1ab397925f94bff59222aa3cf9c6da938ce05c9ec20428d",
                "sha256:95d2ecefbcf4e744ea952d073c6922e72ee650ffc79028eb1e320e732898d7e8",
                "sha256:9b3152f2f5677b997ae6c804b73da05a39daa6a9e85a512e0e6823d81cdad7cc",
                "sha256:9bf345c3a4f5ba7f766430f97f9cc1320786f19584acc7086491f45524a551ac",
                "sha256:a60347f234c2212a9f0361955007fcf4033a75bf600a33c88a0a8e91af77c0e8",
                "sha256:a74dcbfe780e62f4b5a062714576f16c2f3493a0394e555ab141bf0d746bb955",
                "sha256:a83503934c6273806aed765035716216cc9ab4e0364f7f066227e1aaea90b8d0",
                "sha256:ac9bb4c5ce3975aeac288cfcb5061ce60e0d14d92209e780c93954076c7c4367",
                "sha256:aff634b15beff8902d1f918012fc2a42e0dbae6f469fce134c8a0dc51ca423bb",
                "sha256:b03917871bf859a81ccb180c9a2e6c1e04d2f6a51d953e6a5cdd70c93d4e5a2a",
                "sha256:b124e2a6d223b65ba8768d5706d103280914d61f5cae3afbc50fc3dfcc016623",
                "sha256:b25322201585c69abc7b0e89e72790469f7dad90d26754717f3310bfe30331c2",
                "sha256:b7232f8dfbd225d57340e441d8caf8652a6acd06b389ea2d3222b8bc89cbfca6",
                "sha256:b8cc1863402472f16c600e3e93d542b7e7542a540f95c30afd472e8e549fc3f7",
                "sha256:b9a4e67ad7b646cd6f0938c7ebfd60e481b7410f574c560e455e938d2da8e0f4",
                "sha256:be6b3fdec5c62f2a67cb3f8c6dbf56bbf3f61c0f046f84645cd1ca73532ea051",
                "sha256:bf74d08542c3a9ea97bb8f343d4fcbd4d8f91bba5ec9d5d7f792dbe727f88938",
                "sha256:c027a6e96ef77d401d8d5a5c8d6bc478e8042f1e448272e8d9752cb0aff8b5c8",
                "sha256:c0c77533b5ed4bcc38e943178ccae29b9bcf48ffd1063f5821192f23a1bd27b9",
                "sha256:c1012fa63eb6c032f3ce5d2171c267992ae0c00b9e164efe4d73db818465fac3",
                "sha256:c3a53ba34a636a256d767c086ceb111358876e1fb6b50dfc4d3f4951d40133d5",
                "sha256:d4e2c6d555e77b37288eaf45b8f60f0737c9efa3452c6c44626a5455aeb250b9",
                "sha256:de119f56f3c5f0e2fb4dee508531a32b069a5f2c6e827b272d1e0ff5ac040333",
                "sha256:e65610c5792870d45d7b68c677681376fcf9cc1c289f23e8e8b39c1485384185",
                "sha256:e9fdc7ac0d42bc3ea78818557fab03af6181e076a2944f43c38684b4b6bed8e3",
                "sha256:ee4afac41415d52d53a9833ebae7e32b344be72835bbb589018c9e938045a560",
                "sha256:f364d3480bffd3aa566e886587eaca7c8c04d74f6e8933f3f2c996b7f09bee1b",
                "sha256:f3b078dbe227f79be488ffcfc7a9edb3409d018e0952cf13f15fd6512847f3f7",
                "sha256:f4e2d08f07a3d7d3e12549052eb5ad3eab1c349c53ac51c209a0e5991bbada78",
                "sha256:f7a3d8146575e08c29ed1cd287068e6d02f1c7bdff8970db96683b9591b86ee7"
            ],
            "markers": "python_version >= '3.7'",
            "version": "==1.9.2"
=======
                "sha256:09c19e5f4404574fcfb736efecf75844ffe8610606f3fccc35a1515b8b6712c4",
                "sha256:0ab5baaea8450f4a3e241ef17e3d129b2143e38a685036b075976b9c415ea3eb",
                "sha256:0d155a092bf0ebf4a9f6f3b7a650dc5d9a5bbb585ef83a52ed36ba46f55cc39d",
                "sha256:126638ab961633f0940a06e1c9d59919003ef212a15869708dcb7305f91a6732",
                "sha256:1a0a4f3aaa18580038cfa52a7183c8ffbbe7d727fe581300817efc1e96d1b0e9",
                "sha256:1d93461e2cf76c4796355494f15ffcb50a3c198cc2d601ad8d6a96219a10c363",
                "sha256:26a1a8443091c7fbc17b84a0d9f38de34b8423b459fb853e6c8cdfab0eacf613",
                "sha256:271d63396460b6607b588555ea27a1a02b717ca2e3f2cf53bdde4013d7790929",
                "sha256:28a108cb92ce6cf867690a962372996ca332d8cda0210c5ad487fe996e76b8bb",
                "sha256:29beac86f33d6c7ab1d79bd0213aa7aed2d2f555386856bb3056d5fdd9dab279",
                "sha256:2c757f64afe53a422e45e3e399e1e3cf82b7a2f244796ce80d8ca53e16a49b9f",
                "sha256:2dad8166d41ebd1f76ce107cf6a31e39801aee3844a54a90af23278b072f1ccf",
                "sha256:2dc72e891672343b99db6d497024bf8b985537ad6c393359dc5227ef653b2f17",
                "sha256:2f3c8822bc8fb4a347a192dd6a28a25d7f0ea3262e826d7d4ef9cc99cd06d07e",
                "sha256:32435d134414e01d937cd9d6cc56e8413a8d4741dea36af5840c7750f04d16ab",
                "sha256:3cfa4dbe17b2e6fca1414e9c3bcc216f6930cb18ea7646e7d0d52792ac196808",
                "sha256:3d5434b34100b504aabae75f0622ebb85defffe7b64ad8f52b8b30ec6ef6e4b9",
                "sha256:4003f380dac50328c85e85416aca6985536812c082387255c35292cb4b41707e",
                "sha256:44e91a669c43f03964f672c5a234ae0d7a4d49c9b85d1baa93dec28afa28ffbd",
                "sha256:4a14907b597ec55740f63e52d7fee0e9ee09d5b9d57a4f399a7423268e457b57",
                "sha256:4ce77d289f8d40905c054b63f29851ecbfd026ef4ba5c371a158cfe6f623663e",
                "sha256:4d6d74a97e898c1c2df80339aa423234ad9ea2052f66366cef1e80448798c13d",
                "sha256:51382c72dd5377861b573bd55dcf680df54cea84147c8648b15ac507fbef984d",
                "sha256:525cd69eff44833b01f8ef39aa33a9cc53a99ff7f9d76a6ef6a9fb758f54d0ff",
                "sha256:53ec65f7eee8655bebb1f6f1607760d123c3c115a324b443df4f916383482a67",
                "sha256:5f74b015c99a5eac5ae589de27a1201418a5d9d460e89ccb3366015c6153e60a",
                "sha256:6280353940f7e5e2efaaabd686193e61351e966cc02f401761c4d87f48c89ea4",
                "sha256:632c7aeb99df718765adf58eacb9acb9cbc555e075da849c1378ef4d18bf536a",
                "sha256:6465d36381af057d0fab4e0f24ef0e80ba61f03fe43e6eeccbe0056e74aadc70",
                "sha256:66a6dbf6ca7d2db03cc61cafe1ee6be838ce0fbc97781881a22a58a7c5efef42",
                "sha256:6d350388ba1129bc867c6af1cd17da2b197dff0d2801036d2d7d83c2d771a682",
                "sha256:7217234b10c64b52cc39a8d82550342ae2e45be34f5bff02b890b8c452eb48d7",
                "sha256:721ee3fc292f0d069a04016ef2c3a25595d48c5b8ddc6029be46f6158d129c92",
                "sha256:72a57b41a0920b9a220125081c1e191b88a4cdec13bf9d0649e382a822705c65",
                "sha256:73cc83f918b69110813a7d95024266072d987b903a623ecae673d1e71579d566",
                "sha256:778df71c8d0c8c9f1b378624b26431ca80041660d7be7c3f724b2c7a6e65d0d6",
                "sha256:79e1df60f7c2b148722fb6cafebffe1acd95fd8b5fd77795f56247edaf326752",
                "sha256:7c86d0d0919952d05df880a1889a4f0aeb6868e98961c090e335671dea5c0361",
                "sha256:7eaf13af79950142ab2bbb8362f8d8d935be9aaf8df1df89c86c3231e4ff238a",
                "sha256:828235a2a169160ee73a2fcfb8a000709edf09d7511fccf203465c3d5acc59e4",
                "sha256:8535e111a064f3bdd94c0ed443105934d6f005adad68dd13ce50a488a0ad1bf3",
                "sha256:88d2c3cc4b2f46d1ba73d81c51ec0e486f59cc51165ea4f789677f91a303a9a7",
                "sha256:8a2538806be846ea25e90c28786136932ec385c7ff3bc1148e45125984783dc6",
                "sha256:8dab30b21bd6fb17c3f4684868c7e6a9e8468078db00f599fb1c14e324b10fca",
                "sha256:8f18a7832ff85dfcd77871fe677b169b1bc60c021978c90c3bb14f727596e0ae",
                "sha256:946db4511b2d815979d733ac6a961f47e20a29c297be0d55b6d4b77ee4b298f6",
                "sha256:96758e56dceb8a70f8a5cff1e452daaeff07d1cc9f11e9b0c951330f0a2396a7",
                "sha256:9a172c3d5447b7da1680a1a2d6ecdf6f87a319d21d52729f45ec938a7006d5d8",
                "sha256:9a5211de242754b5e612557bca701f39f8b1a9408dff73c6db623f22d20f470e",
                "sha256:9df9a0d4c5624790a0dea2e02e3b1b3c69aed14bcb8650e19606d9df3719e87d",
                "sha256:aa4643635f26052401750bd54db911b6342eb1a9ac3e74f0f8b58a25d61dfe41",
                "sha256:aed37db837ecb5962469fad448aaae0f0ee94ffce2062cf2eb9aed13328b5196",
                "sha256:af52725c7c39b0ee655befbbab5b9a1b209e01bb39128dce0db226a10014aacc",
                "sha256:b0b8c06afcf2bac5a50b37f64efbde978b7f9dc88842ce9729c020dc71fae4ce",
                "sha256:b61e64b06c3640feab73fa4ff9cb64bd8182de52e5dc13038e01cfe674ebc321",
                "sha256:b7831566595fe88ba17ea80e4b61c0eb599f84c85acaa14bf04dd90319a45b90",
                "sha256:b8bc5b87a65a4e64bc83385c05145ea901b613d0d3a434d434b55511b6ab0067",
                "sha256:b8d51817cf4b8d545963ec65ff06c1b92e5765aa98831678d0e2240b6e9fd281",
                "sha256:b9f9cafaf031c34d95c1528c16b2fa07b710e6056b3c4e2e34e9317072da5d1a",
                "sha256:bb72d2a94481e7dc7a0c522673db288f31849800d6ce2435317376a345728225",
                "sha256:c25ec06e4241e162f5d1f57c370f4078797ade95c9208bd0c60f484834f09c96",
                "sha256:c405d482c320a88ab53dcbd98d6d6f32ada074f2d965d6e9bf2d823158fa97de",
                "sha256:c4472fe53ebf541113e533971bd8c32728debc4c6d8cc177f2bff31d011ec17e",
                "sha256:c4b1efb11a8acd13246ffb0bee888dd0e8eb057f8bf30112e3e21e421eb82d4a",
                "sha256:c5f3faeb8100a43adf3e7925d556801d14b5816a0ac9e75e22948e787feec642",
                "sha256:c6f034386e5550b5dc8ded90b5e2ff7db21f0f5c7de37b6efc5dac046eb19c10",
                "sha256:c99ddaddb2fbe04953b84d1651149a0d85214780e4d0ee824e610ab549d98d92",
                "sha256:ca6b66f69e30f6e180d52f14d91ac854b8119553b524e0e28d5291a724f0f423",
                "sha256:cccdc02e46d2bd7cb5f38f8cc3d9db0d24951abd082b2f242c9e9f59c0ab2af3",
                "sha256:cd49a908cb6d387fc26acee8b7d9fcc9bbf8e1aca890c0b2fdfd706057546080",
                "sha256:cf7a4e8de7f1092829caef66fd90eaf3710bc5efd322a816d5677b7664893c93",
                "sha256:cfd77e8e5cafba3fb584e0f4b935a59216f352b73d4987be3af51f43a862c403",
                "sha256:d34c4f80956227f2686ddea5b3585e109c2733e2d4ef12eb1b8b4e84f09a2ab6",
                "sha256:d61a0ca95503867d4d627517bcfdc28a8468c3f1b0b06c626f30dd759d3999fd",
                "sha256:d81657b23e0edb84b37167e98aefb04ae16cbc5352770057893bd222cdc6e45f",
                "sha256:d92d897cb4b4bf915fbeb5e604c7911021a8456f0964f3b8ebbe7f9188b9eabb",
                "sha256:dd318e6b75ca80bff0b22b302f83a8ee41c62b8ac662ddb49f67ec97e799885d",
                "sha256:dd952b9c64f3b21aedd09b8fe958e4931864dba69926d8a90c90d36ac4e28c9a",
                "sha256:e0e7e83f31e23c5d00ff618045ddc5e916f9e613d33c5a5823bc0b0a0feb522f",
                "sha256:e0f17d1df951336a02afc8270c03c0c6e60d1f9996fcbd43a4ce6be81de0bd9d",
                "sha256:e2a16ef5fa2382af83bef4a18c1b3bcb4284c4732906aa69422cf09df9c59f1f",
                "sha256:e36021db54b8a0475805acc1d6c4bca5d9f52c3825ad29ae2d398a9d530ddb88",
                "sha256:e73db54c967eb75037c178a54445c5a4e7461b5203b27c45ef656a81787c0c1b",
                "sha256:e741bd48e6a417bdfbae02e088f60018286d6c141639359fb8df017a3b69415a",
                "sha256:f7271d6bd8838c49ba8ae647fc06469137e1c161a7ef97d778b72904d9b68696",
                "sha256:fc391e3941045fd0987c77484b2799adffd08e4b6735c4ee5f054366a2e1551d",
                "sha256:fc94441bcf9cb8c59f51f23193316afefbf3ff858460cb47b5758bf66a14d130",
                "sha256:fe34befb8c765b8ce562f0200afda3578f8abb159c76de3ab354c80b72244c41",
                "sha256:fe8080b4f25dfc44a86bedd14bc4f9d469dfc6456e6f3c5d9077e81a5fedfba7",
                "sha256:ff34cb09a332832d1cf38acd0f604c068665192c6107a439a92abfd8acf90fe2"
            ],
            "markers": "python_version >= '3.7'",
            "version": "==1.9.3"
>>>>>>> c64ae4f9
        }
    },
    "develop": {
        "accessible-pygments": {
            "hashes": [
                "sha256:416c6d8c1ea1c5ad8701903a20fcedf953c6e720d64f33dc47bfb2d3f2fa4e8d",
                "sha256:e7b57a9b15958e9601c7e9eb07a440c813283545a20973f2574a5f453d0e953e"
            ],
            "version": "==0.0.4"
        },
        "alabaster": {
            "hashes": [
                "sha256:1ee19aca801bbabb5ba3f5f258e4422dfa86f82f3e9cefb0859b283cdd7f62a3",
                "sha256:a27a4a084d5e690e16e01e03ad2b2e552c61a65469419b907243193de1a84ae2"
            ],
            "markers": "python_version >= '3.6'",
            "version": "==0.7.13"
        },
        "anyio": {
            "hashes": [
<<<<<<< HEAD
                "sha256:cfdb2b588b9fc25ede96d8db56ed50848b0b649dca3dd1df0b11f683bb9e0b5f",
                "sha256:f7ed51751b2c2add651e5747c891b47e26d2a21be5d32d9311dfe9692f3e5d7a"
            ],
            "markers": "python_version >= '3.8'",
            "version": "==4.0.0"
=======
                "sha256:56a415fbc462291813a94528a779597226619c8e78af7de0507333f700011e5f",
                "sha256:5a0bec7085176715be77df87fc66d6c9d70626bd752fcc85f57cdbee5b3760da"
            ],
            "markers": "python_version >= '3.8'",
            "version": "==4.1.0"
>>>>>>> c64ae4f9
        },
        "appdirs": {
            "hashes": [
                "sha256:7d5d0167b2b1ba821647616af46a749d1c653740dd0d2415100fe26e27afdf41",
                "sha256:a841dacd6b99318a741b166adb07e19ee71a274450e68237b4650ca1055ab128"
            ],
            "version": "==1.4.4"
        },
        "appnope": {
            "hashes": [
                "sha256:02bd91c4de869fbb1e1c50aafc4098827a7a54ab2f39d9dcba6c9547ed920e24",
                "sha256:265a455292d0bd8a72453494fa24df5a11eb18373a60c7c0430889f22548605e"
            ],
            "markers": "sys_platform == 'darwin'",
            "version": "==0.1.3"
        },
        "argon2-cffi": {
            "hashes": [
                "sha256:879c3e79a2729ce768ebb7d36d4609e3a78a4ca2ec3a9f12286ca057e3d0db08",
                "sha256:c670642b78ba29641818ab2e68bd4e6a78ba53b7eff7b4c3815ae16abf91c7ea"
            ],
            "markers": "python_version >= '3.7'",
            "version": "==23.1.0"
        },
        "argon2-cffi-bindings": {
            "hashes": [
                "sha256:20ef543a89dee4db46a1a6e206cd015360e5a75822f76df533845c3cbaf72670",
                "sha256:2c3e3cc67fdb7d82c4718f19b4e7a87123caf8a93fde7e23cf66ac0337d3cb3f",
                "sha256:3b9ef65804859d335dc6b31582cad2c5166f0c3e7975f324d9ffaa34ee7e6583",
                "sha256:3e385d1c39c520c08b53d63300c3ecc28622f076f4c2b0e6d7e796e9f6502194",
                "sha256:58ed19212051f49a523abb1dbe954337dc82d947fb6e5a0da60f7c8471a8476c",
                "sha256:5e00316dabdaea0b2dd82d141cc66889ced0cdcbfa599e8b471cf22c620c329a",
                "sha256:603ca0aba86b1349b147cab91ae970c63118a0f30444d4bc80355937c950c082",
                "sha256:6a22ad9800121b71099d0fb0a65323810a15f2e292f2ba450810a7316e128ee5",
                "sha256:8cd69c07dd875537a824deec19f978e0f2078fdda07fd5c42ac29668dda5f40f",
                "sha256:93f9bf70084f97245ba10ee36575f0c3f1e7d7724d67d8e5b08e61787c320ed7",
                "sha256:9524464572e12979364b7d600abf96181d3541da11e23ddf565a32e70bd4dc0d",
                "sha256:b2ef1c30440dbbcba7a5dc3e319408b59676e2e039e2ae11a8775ecf482b192f",
                "sha256:b746dba803a79238e925d9046a63aa26bf86ab2a2fe74ce6b009a1c3f5c8f2ae",
                "sha256:bb89ceffa6c791807d1305ceb77dbfacc5aa499891d2c55661c6459651fc39e3",
                "sha256:bd46088725ef7f58b5a1ef7ca06647ebaf0eb4baff7d1d0d177c6cc8744abd86",
                "sha256:ccb949252cb2ab3a08c02024acb77cfb179492d5701c7cbdbfd776124d4d2367",
                "sha256:d4966ef5848d820776f5f562a7d45fdd70c2f330c961d0d745b784034bd9f48d",
                "sha256:e415e3f62c8d124ee16018e491a009937f8cf7ebf5eb430ffc5de21b900dad93",
                "sha256:ed2937d286e2ad0cc79a7087d3c272832865f779430e0cc2b4f3718d3159b0cb",
                "sha256:f1152ac548bd5b8bcecfb0b0371f082037e47128653df2e8ba6e914d384f3c3e",
                "sha256:f9f8b450ed0547e3d473fdc8612083fd08dd2120d6ac8f73828df9b7d45bb351"
            ],
            "markers": "python_version >= '3.6'",
            "version": "==21.2.0"
        },
        "arrow": {
            "hashes": [
                "sha256:c728b120ebc00eb84e01882a6f5e7927a53960aa990ce7dd2b10f39005a67f80",
                "sha256:d4540617648cb5f895730f1ad8c82a65f2dad0166f57b75f3ca54759c4d67a85"
            ],
            "markers": "python_version >= '3.8'",
            "version": "==1.3.0"
        },
        "asttokens": {
            "hashes": [
                "sha256:051ed49c3dcae8913ea7cd08e46a606dba30b79993209636c4875bc1d637bc24",
                "sha256:b03869718ba9a6eb027e134bfdf69f38a236d681c83c160d510768af11254ba0"
            ],
            "version": "==2.4.1"
        },
        "async-lru": {
            "hashes": [
                "sha256:b8a59a5df60805ff63220b2a0c5b5393da5521b113cd5465a44eb037d81a5627",
                "sha256:ff02944ce3c288c5be660c42dbcca0742b32c3b279d6dceda655190240b99224"
            ],
            "markers": "python_version >= '3.8'",
            "version": "==2.0.4"
        },
        "attrs": {
            "hashes": [
                "sha256:1f28b4522cdc2fb4256ac1a020c78acf9cba2c6b461ccd2c126f3aa8e8335d04",
                "sha256:6279836d581513a26f1bf235f9acd333bc9115683f14f7e8fae46c98fc50e015"
            ],
            "markers": "python_version >= '3.7'",
            "version": "==23.1.0"
        },
        "babel": {
            "hashes": [
                "sha256:33e0952d7dd6374af8dbf6768cc4ddf3ccfefc244f9986d4074704f2fbd18900",
                "sha256:7077a4984b02b6727ac10f1f7294484f737443d7e2e66c5e4380e41a3ae0b4ed"
            ],
            "markers": "python_version >= '3.7'",
            "version": "==2.13.1"
        },
        "beautifulsoup4": {
            "hashes": [
                "sha256:492bbc69dca35d12daac71c4db1bfff0c876c00ef4a2ffacce226d4638eb72da",
                "sha256:bd2520ca0d9d7d12694a53d44ac482d181b4ec1888909b035a3dbf40d0f57d4a"
            ],
            "markers": "python_full_version >= '3.6.0'",
            "version": "==4.12.2"
        },
        "black": {
            "extras": [
                "jupyter"
            ],
            "hashes": [
                "sha256:250d7e60f323fcfc8ea6c800d5eba12f7967400eb6c2d21ae85ad31c204fb1f4",
                "sha256:2a9acad1451632021ee0d146c8765782a0c3846e0e0ea46659d7c4f89d9b212b",
                "sha256:412f56bab20ac85927f3a959230331de5614aecda1ede14b373083f62ec24e6f",
                "sha256:421f3e44aa67138ab1b9bfbc22ee3780b22fa5b291e4db8ab7eee95200726b07",
                "sha256:45aa1d4675964946e53ab81aeec7a37613c1cb71647b5394779e6efb79d6d187",
                "sha256:4c44b7211a3a0570cc097e81135faa5f261264f4dfaa22bd5ee2875a4e773bd6",
                "sha256:4c68855825ff432d197229846f971bc4d6666ce90492e5b02013bcaca4d9ab05",
                "sha256:5133f5507007ba08d8b7b263c7aa0f931af5ba88a29beacc4b2dc23fcefe9c06",
                "sha256:54caaa703227c6e0c87b76326d0862184729a69b73d3b7305b6288e1d830067e",
                "sha256:58e5f4d08a205b11800332920e285bd25e1a75c54953e05502052738fe16b3b5",
                "sha256:698c1e0d5c43354ec5d6f4d914d0d553a9ada56c85415700b81dc90125aac244",
                "sha256:6c1cac07e64433f646a9a838cdc00c9768b3c362805afc3fce341af0e6a9ae9f",
                "sha256:760415ccc20f9e8747084169110ef75d545f3b0932ee21368f63ac0fee86b221",
                "sha256:7f622b6822f02bfaf2a5cd31fdb7cd86fcf33dab6ced5185c35f5db98260b055",
                "sha256:cf57719e581cfd48c4efe28543fea3d139c6b6f1238b3f0102a9c73992cbb479",
                "sha256:d136ef5b418c81660ad847efe0e55c58c8208b77a57a28a503a5f345ccf01394",
                "sha256:dbea0bb8575c6b6303cc65017b46351dc5953eea5c0a59d7b7e3a2d2f433a911",
                "sha256:fc7f6a44d52747e65a02558e1d807c82df1d66ffa80a601862040a43ec2e3142"
            ],
            "markers": "python_version >= '3.8'",
            "version": "==23.11.0"
        },
        "bleach": {
            "hashes": [
                "sha256:0a31f1837963c41d46bbf1331b8778e1308ea0791db03cc4e7357b97cf42a8fe",
                "sha256:3225f354cfc436b9789c66c4ee030194bee0568fbf9cbdad3bc8b5c26c5f12b6"
            ],
            "markers": "python_version >= '3.8'",
            "version": "==6.1.0"
        },
        "cachetools": {
            "hashes": [
                "sha256:086ee420196f7b2ab9ca2db2520aca326318b68fe5ba8bc4d49cca91add450f2",
                "sha256:861f35a13a451f94e301ce2bec7cac63e881232ccce7ed67fab9b5df4d3beaa1"
            ],
            "markers": "python_version >= '3.7'",
            "version": "==5.3.2"
        },
        "certifi": {
            "hashes": [
                "sha256:9b469f3a900bf28dc19b8cfbf8019bf47f7fdd1a65a1d4ffb98fc14166beb4d1",
                "sha256:e036ab49d5b79556f99cfc2d9320b34cfbe5be05c5871b51de9329f0603b0474"
            ],
            "markers": "python_version >= '3.6'",
            "version": "==2023.11.17"
        },
        "cffi": {
            "hashes": [
                "sha256:0c9ef6ff37e974b73c25eecc13952c55bceed9112be2d9d938ded8e856138bcc",
                "sha256:131fd094d1065b19540c3d72594260f118b231090295d8c34e19a7bbcf2e860a",
                "sha256:1b8ebc27c014c59692bb2664c7d13ce7a6e9a629be20e54e7271fa696ff2b417",
                "sha256:2c56b361916f390cd758a57f2e16233eb4f64bcbeee88a4881ea90fca14dc6ab",
                "sha256:2d92b25dbf6cae33f65005baf472d2c245c050b1ce709cc4588cdcdd5495b520",
                "sha256:31d13b0f99e0836b7ff893d37af07366ebc90b678b6664c955b54561fc36ef36",
                "sha256:32c68ef735dbe5857c810328cb2481e24722a59a2003018885514d4c09af9743",
                "sha256:3686dffb02459559c74dd3d81748269ffb0eb027c39a6fc99502de37d501faa8",
                "sha256:582215a0e9adbe0e379761260553ba11c58943e4bbe9c36430c4ca6ac74b15ed",
                "sha256:5b50bf3f55561dac5438f8e70bfcdfd74543fd60df5fa5f62d94e5867deca684",
                "sha256:5bf44d66cdf9e893637896c7faa22298baebcd18d1ddb6d2626a6e39793a1d56",
                "sha256:6602bc8dc6f3a9e02b6c22c4fc1e47aa50f8f8e6d3f78a5e16ac33ef5fefa324",
                "sha256:673739cb539f8cdaa07d92d02efa93c9ccf87e345b9a0b556e3ecc666718468d",
                "sha256:68678abf380b42ce21a5f2abde8efee05c114c2fdb2e9eef2efdb0257fba1235",
                "sha256:68e7c44931cc171c54ccb702482e9fc723192e88d25a0e133edd7aff8fcd1f6e",
                "sha256:6b3d6606d369fc1da4fd8c357d026317fbb9c9b75d36dc16e90e84c26854b088",
                "sha256:748dcd1e3d3d7cd5443ef03ce8685043294ad6bd7c02a38d1bd367cfd968e000",
                "sha256:7651c50c8c5ef7bdb41108b7b8c5a83013bfaa8a935590c5d74627c047a583c7",
                "sha256:7b78010e7b97fef4bee1e896df8a4bbb6712b7f05b7ef630f9d1da00f6444d2e",
                "sha256:7e61e3e4fa664a8588aa25c883eab612a188c725755afff6289454d6362b9673",
                "sha256:80876338e19c951fdfed6198e70bc88f1c9758b94578d5a7c4c91a87af3cf31c",
                "sha256:8895613bcc094d4a1b2dbe179d88d7fb4a15cee43c052e8885783fac397d91fe",
                "sha256:88e2b3c14bdb32e440be531ade29d3c50a1a59cd4e51b1dd8b0865c54ea5d2e2",
                "sha256:8f8e709127c6c77446a8c0a8c8bf3c8ee706a06cd44b1e827c3e6a2ee6b8c098",
                "sha256:9cb4a35b3642fc5c005a6755a5d17c6c8b6bcb6981baf81cea8bfbc8903e8ba8",
                "sha256:9f90389693731ff1f659e55c7d1640e2ec43ff725cc61b04b2f9c6d8d017df6a",
                "sha256:a09582f178759ee8128d9270cd1344154fd473bb77d94ce0aeb2a93ebf0feaf0",
                "sha256:a6a14b17d7e17fa0d207ac08642c8820f84f25ce17a442fd15e27ea18d67c59b",
                "sha256:a72e8961a86d19bdb45851d8f1f08b041ea37d2bd8d4fd19903bc3083d80c896",
                "sha256:abd808f9c129ba2beda4cfc53bde801e5bcf9d6e0f22f095e45327c038bfe68e",
                "sha256:ac0f5edd2360eea2f1daa9e26a41db02dd4b0451b48f7c318e217ee092a213e9",
                "sha256:b29ebffcf550f9da55bec9e02ad430c992a87e5f512cd63388abb76f1036d8d2",
                "sha256:b2ca4e77f9f47c55c194982e10f058db063937845bb2b7a86c84a6cfe0aefa8b",
                "sha256:b7be2d771cdba2942e13215c4e340bfd76398e9227ad10402a8767ab1865d2e6",
                "sha256:b84834d0cf97e7d27dd5b7f3aca7b6e9263c56308ab9dc8aae9784abb774d404",
                "sha256:b86851a328eedc692acf81fb05444bdf1891747c25af7529e39ddafaf68a4f3f",
                "sha256:bcb3ef43e58665bbda2fb198698fcae6776483e0c4a631aa5647806c25e02cc0",
                "sha256:c0f31130ebc2d37cdd8e44605fb5fa7ad59049298b3f745c74fa74c62fbfcfc4",
                "sha256:c6a164aa47843fb1b01e941d385aab7215563bb8816d80ff3a363a9f8448a8dc",
                "sha256:d8a9d3ebe49f084ad71f9269834ceccbf398253c9fac910c4fd7053ff1386936",
                "sha256:db8e577c19c0fda0beb7e0d4e09e0ba74b1e4c092e0e40bfa12fe05b6f6d75ba",
                "sha256:dc9b18bf40cc75f66f40a7379f6a9513244fe33c0e8aa72e2d56b0196a7ef872",
                "sha256:e09f3ff613345df5e8c3667da1d918f9149bd623cd9070c983c013792a9a62eb",
                "sha256:e4108df7fe9b707191e55f33efbcb2d81928e10cea45527879a4749cbe472614",
                "sha256:e6024675e67af929088fda399b2094574609396b1decb609c55fa58b028a32a1",
                "sha256:e70f54f1796669ef691ca07d046cd81a29cb4deb1e5f942003f401c0c4a2695d",
                "sha256:e715596e683d2ce000574bae5d07bd522c781a822866c20495e52520564f0969",
                "sha256:e760191dd42581e023a68b758769e2da259b5d52e3103c6060ddc02c9edb8d7b",
                "sha256:ed86a35631f7bfbb28e108dd96773b9d5a6ce4811cf6ea468bb6a359b256b1e4",
                "sha256:ee07e47c12890ef248766a6e55bd38ebfb2bb8edd4142d56db91b21ea68b7627",
                "sha256:fa3a0128b152627161ce47201262d3140edb5a5c3da88d73a1b790a959126956",
                "sha256:fcc8eb6d5902bb1cf6dc4f187ee3ea80a1eba0a89aba40a5cb20a5087d961357"
            ],
            "markers": "python_version >= '3.8'",
            "version": "==1.16.0"
        },
        "charset-normalizer": {
            "hashes": [
                "sha256:06435b539f889b1f6f4ac1758871aae42dc3a8c0e24ac9e60c2384973ad73027",
                "sha256:06a81e93cd441c56a9b65d8e1d043daeb97a3d0856d177d5c90ba85acb3db087",
                "sha256:0a55554a2fa0d408816b3b5cedf0045f4b8e1a6065aec45849de2d6f3f8e9786",
                "sha256:0b2b64d2bb6d3fb9112bafa732def486049e63de9618b5843bcdd081d8144cd8",
                "sha256:10955842570876604d404661fbccbc9c7e684caf432c09c715ec38fbae45ae09",
                "sha256:122c7fa62b130ed55f8f285bfd56d5f4b4a5b503609d181f9ad85e55c89f4185",
                "sha256:1ceae2f17a9c33cb48e3263960dc5fc8005351ee19db217e9b1bb15d28c02574",
                "sha256:1d3193f4a680c64b4b6a9115943538edb896edc190f0b222e73761716519268e",
                "sha256:1f79682fbe303db92bc2b1136016a38a42e835d932bab5b3b1bfcfbf0640e519",
                "sha256:2127566c664442652f024c837091890cb1942c30937add288223dc895793f898",
                "sha256:22afcb9f253dac0696b5a4be4a1c0f8762f8239e21b99680099abd9b2b1b2269",
                "sha256:25baf083bf6f6b341f4121c2f3c548875ee6f5339300e08be3f2b2ba1721cdd3",
                "sha256:2e81c7b9c8979ce92ed306c249d46894776a909505d8f5a4ba55b14206e3222f",
                "sha256:3287761bc4ee9e33561a7e058c72ac0938c4f57fe49a09eae428fd88aafe7bb6",
                "sha256:34d1c8da1e78d2e001f363791c98a272bb734000fcef47a491c1e3b0505657a8",
                "sha256:37e55c8e51c236f95b033f6fb391d7d7970ba5fe7ff453dad675e88cf303377a",
                "sha256:3d47fa203a7bd9c5b6cee4736ee84ca03b8ef23193c0d1ca99b5089f72645c73",
                "sha256:3e4d1f6587322d2788836a99c69062fbb091331ec940e02d12d179c1d53e25fc",
                "sha256:42cb296636fcc8b0644486d15c12376cb9fa75443e00fb25de0b8602e64c1714",
                "sha256:45485e01ff4d3630ec0d9617310448a8702f70e9c01906b0d0118bdf9d124cf2",
                "sha256:4a78b2b446bd7c934f5dcedc588903fb2f5eec172f3d29e52a9096a43722adfc",
                "sha256:4ab2fe47fae9e0f9dee8c04187ce5d09f48eabe611be8259444906793ab7cbce",
                "sha256:4d0d1650369165a14e14e1e47b372cfcb31d6ab44e6e33cb2d4e57265290044d",
                "sha256:549a3a73da901d5bc3ce8d24e0600d1fa85524c10287f6004fbab87672bf3e1e",
                "sha256:55086ee1064215781fff39a1af09518bc9255b50d6333f2e4c74ca09fac6a8f6",
                "sha256:572c3763a264ba47b3cf708a44ce965d98555f618ca42c926a9c1616d8f34269",
                "sha256:573f6eac48f4769d667c4442081b1794f52919e7edada77495aaed9236d13a96",
                "sha256:5b4c145409bef602a690e7cfad0a15a55c13320ff7a3ad7ca59c13bb8ba4d45d",
                "sha256:6463effa3186ea09411d50efc7d85360b38d5f09b870c48e4600f63af490e56a",
                "sha256:65f6f63034100ead094b8744b3b97965785388f308a64cf8d7c34f2f2e5be0c4",
                "sha256:663946639d296df6a2bb2aa51b60a2454ca1cb29835324c640dafb5ff2131a77",
                "sha256:6897af51655e3691ff853668779c7bad41579facacf5fd7253b0133308cf000d",
                "sha256:68d1f8a9e9e37c1223b656399be5d6b448dea850bed7d0f87a8311f1ff3dabb0",
                "sha256:6ac7ffc7ad6d040517be39eb591cac5ff87416c2537df6ba3cba3bae290c0fed",
                "sha256:6b3251890fff30ee142c44144871185dbe13b11bab478a88887a639655be1068",
                "sha256:6c4caeef8fa63d06bd437cd4bdcf3ffefe6738fb1b25951440d80dc7df8c03ac",
                "sha256:6ef1d82a3af9d3eecdba2321dc1b3c238245d890843e040e41e470ffa64c3e25",
                "sha256:753f10e867343b4511128c6ed8c82f7bec3bd026875576dfd88483c5c73b2fd8",
                "sha256:7cd13a2e3ddeed6913a65e66e94b51d80a041145a026c27e6bb76c31a853c6ab",
                "sha256:7ed9e526742851e8d5cc9e6cf41427dfc6068d4f5a3bb03659444b4cabf6bc26",
                "sha256:7f04c839ed0b6b98b1a7501a002144b76c18fb1c1850c8b98d458ac269e26ed2",
                "sha256:802fe99cca7457642125a8a88a084cef28ff0cf9407060f7b93dca5aa25480db",
                "sha256:80402cd6ee291dcb72644d6eac93785fe2c8b9cb30893c1af5b8fdd753b9d40f",
                "sha256:8465322196c8b4d7ab6d1e049e4c5cb460d0394da4a27d23cc242fbf0034b6b5",
                "sha256:86216b5cee4b06df986d214f664305142d9c76df9b6512be2738aa72a2048f99",
                "sha256:87d1351268731db79e0f8e745d92493ee2841c974128ef629dc518b937d9194c",
                "sha256:8bdb58ff7ba23002a4c5808d608e4e6c687175724f54a5dade5fa8c67b604e4d",
                "sha256:8c622a5fe39a48f78944a87d4fb8a53ee07344641b0562c540d840748571b811",
                "sha256:8d756e44e94489e49571086ef83b2bb8ce311e730092d2c34ca8f7d925cb20aa",
                "sha256:8f4a014bc36d3c57402e2977dada34f9c12300af536839dc38c0beab8878f38a",
                "sha256:9063e24fdb1e498ab71cb7419e24622516c4a04476b17a2dab57e8baa30d6e03",
                "sha256:90d558489962fd4918143277a773316e56c72da56ec7aa3dc3dbbe20fdfed15b",
                "sha256:923c0c831b7cfcb071580d3f46c4baf50f174be571576556269530f4bbd79d04",
                "sha256:95f2a5796329323b8f0512e09dbb7a1860c46a39da62ecb2324f116fa8fdc85c",
                "sha256:96b02a3dc4381e5494fad39be677abcb5e6634bf7b4fa83a6dd3112607547001",
                "sha256:9f96df6923e21816da7e0ad3fd47dd8f94b2a5ce594e00677c0013018b813458",
                "sha256:a10af20b82360ab00827f916a6058451b723b4e65030c5a18577c8b2de5b3389",
                "sha256:a50aebfa173e157099939b17f18600f72f84eed3049e743b68ad15bd69b6bf99",
                "sha256:a981a536974bbc7a512cf44ed14938cf01030a99e9b3a06dd59578882f06f985",
                "sha256:a9a8e9031d613fd2009c182b69c7b2c1ef8239a0efb1df3f7c8da66d5dd3d537",
                "sha256:ae5f4161f18c61806f411a13b0310bea87f987c7d2ecdbdaad0e94eb2e404238",
                "sha256:aed38f6e4fb3f5d6bf81bfa990a07806be9d83cf7bacef998ab1a9bd660a581f",
                "sha256:b01b88d45a6fcb69667cd6d2f7a9aeb4bf53760d7fc536bf679ec94fe9f3ff3d",
                "sha256:b261ccdec7821281dade748d088bb6e9b69e6d15b30652b74cbbac25e280b796",
                "sha256:b2b0a0c0517616b6869869f8c581d4eb2dd83a4d79e0ebcb7d373ef9956aeb0a",
                "sha256:b4a23f61ce87adf89be746c8a8974fe1c823c891d8f86eb218bb957c924bb143",
                "sha256:bd8f7df7d12c2db9fab40bdd87a7c09b1530128315d047a086fa3ae3435cb3a8",
                "sha256:beb58fe5cdb101e3a055192ac291b7a21e3b7ef4f67fa1d74e331a7f2124341c",
                "sha256:c002b4ffc0be611f0d9da932eb0f704fe2602a9a949d1f738e4c34c75b0863d5",
                "sha256:c083af607d2515612056a31f0a8d9e0fcb5876b7bfc0abad3ecd275bc4ebc2d5",
                "sha256:c180f51afb394e165eafe4ac2936a14bee3eb10debc9d9e4db8958fe36afe711",
                "sha256:c235ebd9baae02f1b77bcea61bce332cb4331dc3617d254df3323aa01ab47bd4",
                "sha256:cd70574b12bb8a4d2aaa0094515df2463cb429d8536cfb6c7ce983246983e5a6",
                "sha256:d0eccceffcb53201b5bfebb52600a5fb483a20b61da9dbc885f8b103cbe7598c",
                "sha256:d965bba47ddeec8cd560687584e88cf699fd28f192ceb452d1d7ee807c5597b7",
                "sha256:db364eca23f876da6f9e16c9da0df51aa4f104a972735574842618b8c6d999d4",
                "sha256:ddbb2551d7e0102e7252db79ba445cdab71b26640817ab1e3e3648dad515003b",
                "sha256:deb6be0ac38ece9ba87dea880e438f25ca3eddfac8b002a2ec3d9183a454e8ae",
                "sha256:e06ed3eb3218bc64786f7db41917d4e686cc4856944f53d5bdf83a6884432e12",
                "sha256:e27ad930a842b4c5eb8ac0016b0a54f5aebbe679340c26101df33424142c143c",
                "sha256:e537484df0d8f426ce2afb2d0f8e1c3d0b114b83f8850e5f2fbea0e797bd82ae",
                "sha256:eb00ed941194665c332bf8e078baf037d6c35d7c4f3102ea2d4f16ca94a26dc8",
                "sha256:eb6904c354526e758fda7167b33005998fb68c46fbc10e013ca97f21ca5c8887",
                "sha256:eb8821e09e916165e160797a6c17edda0679379a4be5c716c260e836e122f54b",
                "sha256:efcb3f6676480691518c177e3b465bcddf57cea040302f9f4e6e191af91174d4",
                "sha256:f27273b60488abe721a075bcca6d7f3964f9f6f067c8c4c605743023d7d3944f",
                "sha256:f30c3cb33b24454a82faecaf01b19c18562b1e89558fb6c56de4d9118a032fd5",
                "sha256:fb69256e180cb6c8a894fee62b3afebae785babc1ee98b81cdf68bbca1987f33",
                "sha256:fd1abc0d89e30cc4e02e4064dc67fcc51bd941eb395c502aac3ec19fab46b519",
                "sha256:ff8fa367d09b717b2a17a052544193ad76cd49979c805768879cb63d9ca50561"
            ],
            "markers": "python_full_version >= '3.7.0'",
            "version": "==3.3.2"
        },
        "click": {
            "hashes": [
                "sha256:ae74fb96c20a0277a1d615f1e4d73c8414f5a98db8b799a7931d1582f3390c28",
                "sha256:ca9853ad459e787e2192211578cc907e7594e294c7ccc834310722b41b9ca6de"
            ],
            "markers": "python_version >= '3.7'",
            "version": "==8.1.7"
        },
        "comm": {
            "hashes": [
                "sha256:2da8d9ebb8dd7bfc247adaff99f24dce705638a8042b85cb995066793e391001",
                "sha256:a517ea2ca28931c7007a7a99c562a0fa5883cfb48963140cf642c41c948498be"
            ],
            "markers": "python_version >= '3.8'",
            "version": "==0.2.0"
        },
        "debugpy": {
            "hashes": [
                "sha256:125b9a637e013f9faac0a3d6a82bd17c8b5d2c875fb6b7e2772c5aba6d082332",
                "sha256:12af2c55b419521e33d5fb21bd022df0b5eb267c3e178f1d374a63a2a6bdccd0",
                "sha256:3c6fb41c98ec51dd010d7ed650accfd07a87fe5e93eca9d5f584d0578f28f35f",
                "sha256:46ab6780159eeabb43c1495d9c84cf85d62975e48b6ec21ee10c95767c0590aa",
                "sha256:57161629133113c97b387382045649a2b985a348f0c9366e22217c87b68b73c6",
                "sha256:5d9de202f5d42e62f932507ee8b21e30d49aae7e46d5b1dd5c908db1d7068637",
                "sha256:60009b132c91951354f54363f8ebdf7457aeb150e84abba5ae251b8e9f29a8a6",
                "sha256:61eab4a4c8b6125d41a34bad4e5fe3d2cc145caecd63c3fe953be4cc53e65bf8",
                "sha256:7fb95ca78f7ac43393cd0e0f2b6deda438ec7c5e47fa5d38553340897d2fbdfb",
                "sha256:8cd0197141eb9e8a4566794550cfdcdb8b3db0818bdf8c49a8e8f8053e56e38b",
                "sha256:9c9b0ac1ce2a42888199df1a1906e45e6f3c9555497643a85e0bf2406e3ffbc4",
                "sha256:a64093656c4c64dc6a438e11d59369875d200bd5abb8f9b26c1f5f723622e153",
                "sha256:a8b7a2fd27cd9f3553ac112f356ad4ca93338feadd8910277aff71ab24d8775f",
                "sha256:b05a6b503ed520ad58c8dc682749113d2fd9f41ffd45daec16e558ca884008cd",
                "sha256:bdc5ef99d14b9c0fcb35351b4fbfc06ac0ee576aeab6b2511702e5a648a2e595",
                "sha256:e3412f9faa9ade82aa64a50b602544efcba848c91384e9f93497a458767e6926",
                "sha256:ef54404365fae8d45cf450d0544ee40cefbcb9cb85ea7afe89a963c27028261e",
                "sha256:ef9ab7df0b9a42ed9c878afd3eaaff471fce3fa73df96022e1f5c9f8f8c87ada"
            ],
            "markers": "python_version >= '3.8'",
            "version": "==1.8.0"
        },
        "decorator": {
            "hashes": [
                "sha256:637996211036b6385ef91435e4fae22989472f9d571faba8927ba8253acbc330",
                "sha256:b8c3f85900b9dc423225913c5aace94729fe1fa9763b38939a95226f02d37186"
            ],
            "markers": "python_version >= '3.5'",
            "version": "==5.1.1"
        },
        "defusedxml": {
            "hashes": [
                "sha256:1bb3032db185915b62d7c6209c5a8792be6a32ab2fedacc84e01b52c51aa3e69",
                "sha256:a352e7e428770286cc899e2542b6cdaedb2b4953ff269a210103ec58f6198a61"
            ],
            "markers": "python_version >= '2.7' and python_version not in '3.0, 3.1, 3.2, 3.3, 3.4'",
            "version": "==0.7.1"
        },
        "docker-pycreds": {
            "hashes": [
                "sha256:6ce3270bcaf404cc4c3e27e4b6c70d3521deae82fb508767870fdbf772d584d4",
                "sha256:7266112468627868005106ec19cd0d722702d2b7d5912a28e19b826c3d37af49"
            ],
            "version": "==0.4.0"
        },
        "docutils": {
            "hashes": [
                "sha256:96f387a2c5562db4476f09f13bbab2192e764cac08ebbf3a34a95d9b1e4a59d6",
                "sha256:f08a4e276c3a1583a86dce3e34aba3fe04d02bba2dd51ed16106244e8a923e3b"
            ],
            "markers": "python_version >= '3.7'",
            "version": "==0.20.1"
        },
        "executing": {
            "hashes": [
                "sha256:35afe2ce3affba8ee97f2d69927fa823b08b472b7b994e36a52a964b93d16147",
                "sha256:eac49ca94516ccc753f9fb5ce82603156e590b27525a8bc32cce8ae302eb61bc"
            ],
            "markers": "python_version >= '3.5'",
            "version": "==2.0.1"
        },
        "fastjsonschema": {
            "hashes": [
                "sha256:b9fd1a2dd6971dbc7fee280a95bd199ae0dd9ce22beb91cc75e9c1c528a5170e",
                "sha256:e25df6647e1bc4a26070b700897b07b542ec898dd4f1f6ea013e7f6a88417225"
            ],
            "version": "==2.19.0"
        },
        "flake8": {
            "hashes": [
                "sha256:d5b3857f07c030bdb5bf41c7f53799571d75c4491748a3adcd47de929e34cd23",
                "sha256:ffdfce58ea94c6580c77888a86506937f9a1a227dfcd15f245d694ae20a6b6e5"
            ],
            "markers": "python_full_version >= '3.8.1'",
            "version": "==6.1.0"
        },
        "flake8-pyproject": {
            "hashes": [
                "sha256:6249fe53545205af5e76837644dc80b4c10037e73a0e5db87ff562d75fb5bd4a"
            ],
            "index": "pypi",
            "markers": "python_version >= '3.6'",
            "version": "==1.2.3"
        },
        "fqdn": {
            "hashes": [
                "sha256:105ed3677e767fb5ca086a0c1f4bb66ebc3c100be518f0e0d755d9eae164d89f",
                "sha256:3a179af3761e4df6eb2e026ff9e1a3033d3587bf980a0b1b2e1e5d08d7358014"
            ],
            "version": "==1.5.1"
        },
        "gitdb": {
            "hashes": [
                "sha256:81a3407ddd2ee8df444cbacea00e2d038e40150acfa3001696fe0dcf1d3adfa4",
                "sha256:bf5421126136d6d0af55bc1e7c1af1c397a34f5b7bd79e776cd3e89785c2b04b"
            ],
            "markers": "python_version >= '3.7'",
            "version": "==4.0.11"
        },
        "gitpython": {
            "hashes": [
                "sha256:22b126e9ffb671fdd0c129796343a02bf67bf2994b35449ffc9321aa755e18a4",
                "sha256:cf14627d5a8049ffbf49915732e5eddbe8134c3bdb9d476e6182b676fc573f8a"
            ],
            "markers": "python_version >= '3.7'",
            "version": "==3.1.40"
        },
        "google-api-core": {
            "hashes": [
                "sha256:5368a4502b793d9bbf812a5912e13e4e69f9bd87f6efb508460c43f5bbd1ce41",
                "sha256:de2fb50ed34d47ddbb2bd2dcf680ee8fead46279f4ed6b16de362aca23a18952"
            ],
            "markers": "python_version >= '3.7'",
            "version": "==2.14.0"
        },
        "google-api-python-client": {
            "hashes": [
                "sha256:6396efca83185fb205c0abdbc1c2ee57b40475578c6af37f6d0e30a639aade99",
                "sha256:9d1327213e388943ebcd7db5ce6e7f47987a7e6874e3e1f6116010eea4a0e75d"
            ],
            "index": "pypi",
            "markers": "python_version >= '3.7'",
            "version": "==2.108.0"
        },
        "google-auth": {
            "hashes": [
                "sha256:79905d6b1652187def79d491d6e23d0cbb3a21d3c7ba0dbaa9c8a01906b13ff3",
                "sha256:d4bbc92fe4b8bfd2f3e8d88e5ba7085935da208ee38a134fc280e7ce682a05f2"
            ],
            "markers": "python_version >= '3.7'",
            "version": "==2.23.4"
        },
        "google-auth-httplib2": {
            "hashes": [
                "sha256:42c50900b8e4dcdf8222364d1f0efe32b8421fb6ed72f2613f12f75cc933478c",
                "sha256:c64bc555fdc6dd788ea62ecf7bccffcf497bf77244887a3f3d7a5a02f8e3fc29"
            ],
            "version": "==0.1.1"
        },
        "googleapis-common-protos": {
            "hashes": [
                "sha256:22f1915393bb3245343f6efe87f6fe868532efc12aa26b391b15132e1279f1c0",
                "sha256:8a64866a97f6304a7179873a465d6eee97b7a24ec6cfd78e0f575e96b821240b"
            ],
            "markers": "python_version >= '3.7'",
            "version": "==1.61.0"
        },
        "httplib2": {
            "hashes": [
                "sha256:14ae0a53c1ba8f3d37e9e27cf37eabb0fb9980f435ba405d546948b009dd64dc",
                "sha256:d7a10bc5ef5ab08322488bde8c726eeee5c8618723fdb399597ec58f3d82df81"
            ],
            "markers": "python_version >= '2.7' and python_version not in '3.0, 3.1, 3.2, 3.3'",
            "version": "==0.22.0"
        },
        "idna": {
            "hashes": [
                "sha256:814f528e8dead7d329833b91c5faa87d60bf71824cd12a7530b5526063d02cb4",
                "sha256:90b77e79eaa3eba6de819a0c442c0b4ceefc341a7a2ab77d7562bf49f425c5c2"
            ],
            "markers": "python_version >= '3.5'",
            "version": "==3.4"
        },
        "imagehash": {
            "hashes": [
                "sha256:5ad9a5cde14fe255745a8245677293ac0d67f09c330986a351f34b614ba62fb5",
                "sha256:7038d1b7f9e0585beb3dd8c0a956f02b95a346c0b5f24a9e8cc03ebadaf0aa70"
            ],
            "index": "pypi",
            "version": "==4.3.1"
        },
        "imagesize": {
            "hashes": [
                "sha256:0d8d18d08f840c19d0ee7ca1fd82490fdc3729b7ac93f49870406ddde8ef8d8b",
                "sha256:69150444affb9cb0d5cc5a92b3676f0b2fb7cd9ae39e947a5e11a36b4497cd4a"
            ],
            "markers": "python_version >= '2.7' and python_version not in '3.0, 3.1, 3.2, 3.3'",
            "version": "==1.4.1"
        },
        "ipykernel": {
            "hashes": [
<<<<<<< HEAD
                "sha256:3ba3dc97424b87b31bb46586b5167b3161b32d7820b9201a9e698c71e271602c",
                "sha256:553856658eb8430bbe9653ea041a41bff63e9606fc4628873fc92a6cf3abd404"
            ],
            "markers": "python_version >= '3.8'",
            "version": "==6.26.0"
=======
                "sha256:4388caa3c2cba0a381e20d289545e88a8aef1fe57a884d4c018718ec8c23c121",
                "sha256:7f4986f606581be73bfb32dc7a1ac9fa0e804c9be50ddf1c7a119413e982693f"
            ],
            "markers": "python_version >= '3.8'",
            "version": "==6.27.0"
>>>>>>> c64ae4f9
        },
        "ipyplot": {
            "hashes": [
                "sha256:837ed15f47eee18b476c9bca78b46437b64944b71e5e0f0ac560cb758128d16d",
                "sha256:c5807454723c830581f24a977845b46fddd896c2b773fb2d830c7b34bf12b41c"
            ],
            "index": "pypi",
            "version": "==1.1.1"
        },
        "ipython": {
            "hashes": [
                "sha256:126bb57e1895594bb0d91ea3090bbd39384f6fe87c3d57fd558d0670f50339bb",
                "sha256:1e4d1d666a023e3c93585ba0d8e962867f7a111af322efff6b9c58062b3e5444"
            ],
            "markers": "python_version >= '3.9'",
            "version": "==8.17.2"
        },
        "ipywidgets": {
            "hashes": [
                "sha256:2b88d728656aea3bbfd05d32c747cfd0078f9d7e159cf982433b58ad717eed7f",
                "sha256:40211efb556adec6fa450ccc2a77d59ca44a060f4f9f136833df59c9f538e6e8"
            ],
            "index": "pypi",
            "markers": "python_version >= '3.7'",
            "version": "==8.1.1"
        },
        "isoduration": {
            "hashes": [
                "sha256:ac2f9015137935279eac671f94f89eb00584f940f5dc49462a0c4ee692ba1bd9",
                "sha256:b2904c2a4228c3d44f409c8ae8e2370eb21a26f7ac2ec5446df141dde3452042"
            ],
            "version": "==20.11.0"
        },
        "isort": {
            "hashes": [
                "sha256:8bef7dde241278824a6d83f44a544709b065191b95b6e50894bdc722fcba0504",
                "sha256:f84c2818376e66cf843d497486ea8fed8700b340f308f076c6fb1229dff318b6"
            ],
            "index": "pypi",
            "markers": "python_full_version >= '3.8.0'",
            "version": "==5.12.0"
        },
        "jedi": {
            "hashes": [
                "sha256:cf0496f3651bc65d7174ac1b7d043eff454892c708a87d1b683e57b569927ffd",
                "sha256:e983c654fe5c02867aef4cdfce5a2fbb4a50adc0af145f70504238f18ef5e7e0"
            ],
            "markers": "python_version >= '3.6'",
            "version": "==0.19.1"
        },
        "jinja2": {
            "hashes": [
                "sha256:31351a702a408a9e7595a8fc6150fc3f43bb6bf7e319770cbc0db9df9437e852",
                "sha256:6088930bfe239f0e6710546ab9c19c9ef35e29792895fed6e6e31a023a182a61"
            ],
            "markers": "python_version >= '3.7'",
            "version": "==3.1.2"
        },
        "json5": {
            "hashes": [
                "sha256:740c7f1b9e584a468dbb2939d8d458db3427f2c93ae2139d05f47e453eae964f",
                "sha256:9ed66c3a6ca3510a976a9ef9b8c0787de24802724ab1860bc0153c7fdd589b02"
            ],
            "version": "==0.9.14"
        },
        "jsonpointer": {
            "hashes": [
                "sha256:15d51bba20eea3165644553647711d150376234112651b4f1811022aecad7d7a",
                "sha256:585cee82b70211fa9e6043b7bb89db6e1aa49524340dde8ad6b63206ea689d88"
            ],
            "version": "==2.4"
        },
        "jsonschema": {
            "hashes": [
                "sha256:4f614fd46d8d61258610998997743ec5492a648b33cf478c1ddc23ed4598a5fa",
                "sha256:ed6231f0429ecf966f5bc8dfef245998220549cbbcf140f913b7464c52c3b6b3"
            ],
            "markers": "python_version >= '3.8'",
            "version": "==4.20.0"
        },
        "jsonschema-specifications": {
            "hashes": [
                "sha256:c9b234904ffe02f079bf91b14d79987faa685fd4b39c377a0996954c0090b9ca",
                "sha256:f596778ab612b3fd29f72ea0d990393d0540a5aab18bf0407a46632eab540779"
            ],
            "markers": "python_version >= '3.8'",
            "version": "==2023.11.1"
        },
        "jupyter-client": {
            "hashes": [
                "sha256:0642244bb83b4764ae60d07e010e15f0e2d275ec4e918a8f7b80fbbef3ca60c7",
                "sha256:909c474dbe62582ae62b758bca86d6518c85234bdee2d908c778db6d72f39d99"
            ],
            "markers": "python_version >= '3.8'",
            "version": "==8.6.0"
        },
        "jupyter-core": {
            "hashes": [
                "sha256:880b86053bf298a8724994f95e99b99130659022a4f7f45f563084b6223861d3",
                "sha256:e11e02cd8ae0a9de5c6c44abf5727df9f2581055afe00b22183f621ba3585805"
            ],
            "markers": "python_version >= '3.8'",
            "version": "==5.5.0"
        },
        "jupyter-events": {
            "hashes": [
                "sha256:81ad2e4bc710881ec274d31c6c50669d71bbaa5dd9d01e600b56faa85700d399",
                "sha256:d853b3c10273ff9bc8bb8b30076d65e2c9685579db736873de6c2232dde148bf"
            ],
            "markers": "python_version >= '3.8'",
            "version": "==0.9.0"
        },
        "jupyter-lsp": {
            "hashes": [
                "sha256:8ebbcb533adb41e5d635eb8fe82956b0aafbf0fd443b6c4bfa906edeeb8635a1",
                "sha256:9e06b8b4f7dd50300b70dd1a78c0c3b0c3d8fa68e0f2d8a5d1fbab62072aca3f"
            ],
            "markers": "python_version >= '3.8'",
            "version": "==2.2.0"
        },
        "jupyter-server": {
            "hashes": [
                "sha256:20519e355d951fc5e1b6ac5952854fe7620d0cfb56588fa4efe362a758977ed3",
                "sha256:e6da2657a954a7879eed28cc08e0817b01ffd81d7eab8634660397b55f926472"
            ],
            "markers": "python_version >= '3.8'",
            "version": "==2.10.1"
        },
        "jupyter-server-terminals": {
            "hashes": [
                "sha256:57ab779797c25a7ba68e97bcfb5d7740f2b5e8a83b5e8102b10438041a7eac5d",
                "sha256:75779164661cec02a8758a5311e18bb8eb70c4e86c6b699403100f1585a12a36"
            ],
            "markers": "python_version >= '3.8'",
            "version": "==0.4.4"
        },
        "jupyterlab": {
            "hashes": [
                "sha256:9ebada41d52651f623c0c9f069ddb8a21d6848e4c887d8e5ddc0613166ed5c0b",
                "sha256:9f6f8e36d543fdbcc3df961a1d6a3f524b4a4001be0327a398f68fa4e534107c"
            ],
            "index": "pypi",
            "markers": "python_version >= '3.8'",
            "version": "==4.0.9"
        },
        "jupyterlab-pygments": {
            "hashes": [
                "sha256:721aca4d9029252b11cfa9d185e5b5af4d54772bb8072f9b7036f4170054d35d",
                "sha256:841a89020971da1d8693f1a99997aefc5dc424bb1b251fd6322462a1b8842780"
            ],
            "markers": "python_version >= '3.8'",
            "version": "==0.3.0"
        },
        "jupyterlab-server": {
            "hashes": [
                "sha256:5b1798c9cc6a44f65c757de9f97fc06fc3d42535afbf47d2ace5e964ab447aaf",
                "sha256:bd0ec7a99ebcedc8bcff939ef86e52c378e44c2707e053fcd81d046ce979ee63"
            ],
            "markers": "python_version >= '3.8'",
            "version": "==2.25.2"
        },
        "jupyterlab-widgets": {
            "hashes": [
                "sha256:3cf5bdf5b897bf3bccf1c11873aa4afd776d7430200f765e0686bd352487b58d",
                "sha256:6005a4e974c7beee84060fdfba341a3218495046de8ae3ec64888e5fe19fdb4c"
            ],
            "markers": "python_version >= '3.7'",
            "version": "==3.0.9"
        },
        "markupsafe": {
            "hashes": [
                "sha256:05fb21170423db021895e1ea1e1f3ab3adb85d1c2333cbc2310f2a26bc77272e",
                "sha256:0a4e4a1aff6c7ac4cd55792abf96c915634c2b97e3cc1c7129578aa68ebd754e",
                "sha256:10bbfe99883db80bdbaff2dcf681dfc6533a614f700da1287707e8a5d78a8431",
                "sha256:134da1eca9ec0ae528110ccc9e48041e0828d79f24121a1a146161103c76e686",
                "sha256:14ff806850827afd6b07a5f32bd917fb7f45b046ba40c57abdb636674a8b559c",
                "sha256:1577735524cdad32f9f694208aa75e422adba74f1baee7551620e43a3141f559",
                "sha256:1b40069d487e7edb2676d3fbdb2b0829ffa2cd63a2ec26c4938b2d34391b4ecc",
                "sha256:1b8dd8c3fd14349433c79fa8abeb573a55fc0fdd769133baac1f5e07abf54aeb",
                "sha256:1f67c7038d560d92149c060157d623c542173016c4babc0c1913cca0564b9939",
                "sha256:282c2cb35b5b673bbcadb33a585408104df04f14b2d9b01d4c345a3b92861c2c",
                "sha256:2c1b19b3aaacc6e57b7e25710ff571c24d6c3613a45e905b1fde04d691b98ee0",
                "sha256:2ef12179d3a291be237280175b542c07a36e7f60718296278d8593d21ca937d4",
                "sha256:338ae27d6b8745585f87218a3f23f1512dbf52c26c28e322dbe54bcede54ccb9",
                "sha256:3c0fae6c3be832a0a0473ac912810b2877c8cb9d76ca48de1ed31e1c68386575",
                "sha256:3fd4abcb888d15a94f32b75d8fd18ee162ca0c064f35b11134be77050296d6ba",
                "sha256:42de32b22b6b804f42c5d98be4f7e5e977ecdd9ee9b660fda1a3edf03b11792d",
                "sha256:47d4f1c5f80fc62fdd7777d0d40a2e9dda0a05883ab11374334f6c4de38adffd",
                "sha256:504b320cd4b7eff6f968eddf81127112db685e81f7e36e75f9f84f0df46041c3",
                "sha256:525808b8019e36eb524b8c68acdd63a37e75714eac50e988180b169d64480a00",
                "sha256:56d9f2ecac662ca1611d183feb03a3fa4406469dafe241673d521dd5ae92a155",
                "sha256:5bbe06f8eeafd38e5d0a4894ffec89378b6c6a625ff57e3028921f8ff59318ac",
                "sha256:65c1a9bcdadc6c28eecee2c119465aebff8f7a584dd719facdd9e825ec61ab52",
                "sha256:68e78619a61ecf91e76aa3e6e8e33fc4894a2bebe93410754bd28fce0a8a4f9f",
                "sha256:69c0f17e9f5a7afdf2cc9fb2d1ce6aabdb3bafb7f38017c0b77862bcec2bbad8",
                "sha256:6b2b56950d93e41f33b4223ead100ea0fe11f8e6ee5f641eb753ce4b77a7042b",
                "sha256:715d3562f79d540f251b99ebd6d8baa547118974341db04f5ad06d5ea3eb8007",
                "sha256:787003c0ddb00500e49a10f2844fac87aa6ce977b90b0feaaf9de23c22508b24",
                "sha256:7ef3cb2ebbf91e330e3bb937efada0edd9003683db6b57bb108c4001f37a02ea",
                "sha256:8023faf4e01efadfa183e863fefde0046de576c6f14659e8782065bcece22198",
                "sha256:8758846a7e80910096950b67071243da3e5a20ed2546e6392603c096778d48e0",
                "sha256:8afafd99945ead6e075b973fefa56379c5b5c53fd8937dad92c662da5d8fd5ee",
                "sha256:8c41976a29d078bb235fea9b2ecd3da465df42a562910f9022f1a03107bd02be",
                "sha256:8e254ae696c88d98da6555f5ace2279cf7cd5b3f52be2b5cf97feafe883b58d2",
                "sha256:8f9293864fe09b8149f0cc42ce56e3f0e54de883a9de90cd427f191c346eb2e1",
                "sha256:9402b03f1a1b4dc4c19845e5c749e3ab82d5078d16a2a4c2cd2df62d57bb0707",
                "sha256:962f82a3086483f5e5f64dbad880d31038b698494799b097bc59c2edf392fce6",
                "sha256:9aad3c1755095ce347e26488214ef77e0485a3c34a50c5a5e2471dff60b9dd9c",
                "sha256:9dcdfd0eaf283af041973bff14a2e143b8bd64e069f4c383416ecd79a81aab58",
                "sha256:aa57bd9cf8ae831a362185ee444e15a93ecb2e344c8e52e4d721ea3ab6ef1823",
                "sha256:aa7bd130efab1c280bed0f45501b7c8795f9fdbeb02e965371bbef3523627779",
                "sha256:ab4a0df41e7c16a1392727727e7998a467472d0ad65f3ad5e6e765015df08636",
                "sha256:ad9e82fb8f09ade1c3e1b996a6337afac2b8b9e365f926f5a61aacc71adc5b3c",
                "sha256:af598ed32d6ae86f1b747b82783958b1a4ab8f617b06fe68795c7f026abbdcad",
                "sha256:b076b6226fb84157e3f7c971a47ff3a679d837cf338547532ab866c57930dbee",
                "sha256:b7ff0f54cb4ff66dd38bebd335a38e2c22c41a8ee45aa608efc890ac3e3931bc",
                "sha256:bfce63a9e7834b12b87c64d6b155fdd9b3b96191b6bd334bf37db7ff1fe457f2",
                "sha256:c011a4149cfbcf9f03994ec2edffcb8b1dc2d2aede7ca243746df97a5d41ce48",
                "sha256:c9c804664ebe8f83a211cace637506669e7890fec1b4195b505c214e50dd4eb7",
                "sha256:ca379055a47383d02a5400cb0d110cef0a776fc644cda797db0c5696cfd7e18e",
                "sha256:cb0932dc158471523c9637e807d9bfb93e06a95cbf010f1a38b98623b929ef2b",
                "sha256:cd0f502fe016460680cd20aaa5a76d241d6f35a1c3350c474bac1273803893fa",
                "sha256:ceb01949af7121f9fc39f7d27f91be8546f3fb112c608bc4029aef0bab86a2a5",
                "sha256:d080e0a5eb2529460b30190fcfcc4199bd7f827663f858a226a81bc27beaa97e",
                "sha256:dd15ff04ffd7e05ffcb7fe79f1b98041b8ea30ae9234aed2a9168b5797c3effb",
                "sha256:df0be2b576a7abbf737b1575f048c23fb1d769f267ec4358296f31c2479db8f9",
                "sha256:e09031c87a1e51556fdcb46e5bd4f59dfb743061cf93c4d6831bf894f125eb57",
                "sha256:e4dd52d80b8c83fdce44e12478ad2e85c64ea965e75d66dbeafb0a3e77308fcc",
                "sha256:f698de3fd0c4e6972b92290a45bd9b1536bffe8c6759c62471efaa8acb4c37bc",
                "sha256:fec21693218efe39aa7f8599346e90c705afa52c5b31ae019b2e57e8f6542bb2",
                "sha256:ffcc3f7c66b5f5b7931a5aa68fc9cecc51e685ef90282f4a82f0f5e9b704ad11"
            ],
            "markers": "python_version >= '3.7'",
            "version": "==2.1.3"
        },
        "matplotlib-inline": {
            "hashes": [
                "sha256:f1f41aab5328aa5aaea9b16d083b128102f8712542f819fe7e6a420ff581b311",
                "sha256:f887e5f10ba98e8d2b150ddcf4702c1e5f8b3a20005eb0f74bfdbd360ee6f304"
            ],
            "markers": "python_version >= '3.5'",
            "version": "==0.1.6"
        },
        "mccabe": {
            "hashes": [
                "sha256:348e0240c33b60bbdf4e523192ef919f28cb2c3d7d5c7794f74009290f236325",
                "sha256:6c2d30ab6be0e4a46919781807b4f0d834ebdd6c6e3dca0bda5a15f863427b6e"
            ],
            "markers": "python_version >= '3.6'",
            "version": "==0.7.0"
        },
        "mistune": {
            "hashes": [
                "sha256:71481854c30fdbc938963d3605b72501f5c10a9320ecd412c121c163a1c7d205",
                "sha256:fc7f93ded930c92394ef2cb6f04a8aabab4117a91449e72dcc8dfa646a508be8"
            ],
            "markers": "python_version >= '3.7'",
            "version": "==3.0.2"
        },
        "mypy-extensions": {
            "hashes": [
                "sha256:4392f6c0eb8a5668a69e23d168ffa70f0be9ccfd32b5cc2d26a34ae5b844552d",
                "sha256:75dbf8955dc00442a438fc4d0666508a9a97b6bd41aa2f0ffe9d2f2725af0782"
            ],
            "markers": "python_version >= '3.5'",
            "version": "==1.0.0"
        },
        "nbclient": {
            "hashes": [
                "sha256:4b28c207877cf33ef3a9838cdc7a54c5ceff981194a82eac59d558f05487295e",
                "sha256:a3a1ddfb34d4a9d17fc744d655962714a866639acd30130e9be84191cd97cd15"
            ],
            "markers": "python_full_version >= '3.8.0'",
            "version": "==0.9.0"
        },
        "nbconvert": {
            "hashes": [
                "sha256:abedc01cf543177ffde0bfc2a69726d5a478f6af10a332fc1bf29fcb4f0cf000",
                "sha256:d1d417b7f34a4e38887f8da5bdfd12372adf3b80f995d57556cb0972c68909fe"
            ],
            "markers": "python_version >= '3.8'",
            "version": "==7.11.0"
        },
        "nbformat": {
            "hashes": [
                "sha256:1c5172d786a41b82bcfd0c23f9e6b6f072e8fb49c39250219e4acfff1efe89e9",
                "sha256:5f98b5ba1997dff175e77e0c17d5c10a96eaed2cbd1de3533d1fc35d5e111192"
            ],
            "markers": "python_version >= '3.8'",
            "version": "==5.9.2"
        },
        "nest-asyncio": {
            "hashes": [
                "sha256:25aa2ca0d2a5b5531956b9e273b45cf664cae2b145101d73b86b199978d48fdb",
                "sha256:accda7a339a70599cb08f9dd09a67e0c2ef8d8d6f4c07f96ab203f2ae254e48d"
            ],
            "markers": "python_version >= '3.5'",
            "version": "==1.5.8"
        },
        "notebook-shim": {
            "hashes": [
                "sha256:a83496a43341c1674b093bfcebf0fe8e74cbe7eda5fd2bbc56f8e39e1486c0c7",
                "sha256:f69388ac283ae008cd506dda10d0288b09a017d822d5e8c7129a152cbd3ce7e9"
            ],
            "markers": "python_version >= '3.7'",
            "version": "==0.2.3"
        },
        "numpy": {
            "hashes": [
                "sha256:003a9f530e880cb2cd177cba1af7220b9aa42def9c4afc2a2fc3ee6be7eb2b22",
                "sha256:150947adbdfeceec4e5926d956a06865c1c690f2fd902efede4ca6fe2e657c3f",
                "sha256:2620e8592136e073bd12ee4536149380695fbe9ebeae845b81237f986479ffc9",
                "sha256:2eabd64ddb96a1239791da78fa5f4e1693ae2dadc82a76bc76a14cbb2b966e96",
                "sha256:4173bde9fa2a005c2c6e2ea8ac1618e2ed2c1c6ec8a7657237854d42094123a0",
                "sha256:4199e7cfc307a778f72d293372736223e39ec9ac096ff0a2e64853b866a8e18a",
                "sha256:4cecaed30dc14123020f77b03601559fff3e6cd0c048f8b5289f4eeabb0eb281",
                "sha256:557d42778a6869c2162deb40ad82612645e21d79e11c1dc62c6e82a2220ffb04",
                "sha256:63e45511ee4d9d976637d11e6c9864eae50e12dc9598f531c035265991910468",
                "sha256:6524630f71631be2dabe0c541e7675db82651eb998496bbe16bc4f77f0772253",
                "sha256:76807b4063f0002c8532cfeac47a3068a69561e9c8715efdad3c642eb27c0756",
                "sha256:7de8fdde0003f4294655aa5d5f0a89c26b9f22c0a58790c38fae1ed392d44a5a",
                "sha256:889b2cc88b837d86eda1b17008ebeb679d82875022200c6e8e4ce6cf549b7acb",
                "sha256:92011118955724465fb6853def593cf397b4a1367495e0b59a7e69d40c4eb71d",
                "sha256:97cf27e51fa078078c649a51d7ade3c92d9e709ba2bfb97493007103c741f1d0",
                "sha256:9a23f8440561a633204a67fb44617ce2a299beecf3295f0d13c495518908e910",
                "sha256:a51725a815a6188c662fb66fb32077709a9ca38053f0274640293a14fdd22978",
                "sha256:a77d3e1163a7770164404607b7ba3967fb49b24782a6ef85d9b5f54126cc39e5",
                "sha256:adbdce121896fd3a17a77ab0b0b5eedf05a9834a18699db6829a64e1dfccca7f",
                "sha256:c29e6bd0ec49a44d7690ecb623a8eac5ab8a923bce0bea6293953992edf3a76a",
                "sha256:c72a6b2f4af1adfe193f7beb91ddf708ff867a3f977ef2ec53c0ffb8283ab9f5",
                "sha256:d0a2db9d20117bf523dde15858398e7c0858aadca7c0f088ac0d6edd360e9ad2",
                "sha256:e3ab5d32784e843fc0dd3ab6dcafc67ef806e6b6828dc6af2f689be0eb4d781d",
                "sha256:e428c4fbfa085f947b536706a2fc349245d7baa8334f0c5723c56a10595f9b95",
                "sha256:e8d2859428712785e8a8b7d2b3ef0a1d1565892367b32f915c4a4df44d0e64f5",
                "sha256:eef70b4fc1e872ebddc38cddacc87c19a3709c0e3e5d20bf3954c147b1dd941d",
                "sha256:f64bb98ac59b3ea3bf74b02f13836eb2e24e48e0ab0145bbda646295769bd780",
                "sha256:f9006288bcf4895917d02583cf3411f98631275bc67cce355a7f39f8c14338fa"
            ],
            "index": "pypi",
            "markers": "python_version >= '3.8'",
            "version": "==1.24.2"
        },
        "overrides": {
            "hashes": [
                "sha256:3ad24583f86d6d7a49049695efe9933e67ba62f0c7625d53c59fa832ce4b8b7d",
                "sha256:9502a3cca51f4fac40b5feca985b6703a5c1f6ad815588a7ca9e285b9dca6757"
            ],
            "markers": "python_version >= '3.6'",
            "version": "==7.4.0"
        },
        "packaging": {
            "hashes": [
                "sha256:048fb0e9405036518eaaf48a55953c750c11e1a1b68e0dd1a9d62ed0c092cfc5",
                "sha256:8c491190033a9af7e1d931d0b5dacc2ef47509b34dd0de67ed209b5203fc88c7"
            ],
            "markers": "python_version >= '3.7'",
            "version": "==23.2"
        },
        "pandocfilters": {
            "hashes": [
                "sha256:0b679503337d233b4339a817bfc8c50064e2eff681314376a47cb582305a7a38",
                "sha256:33aae3f25fd1a026079f5d27bdd52496f0e0803b3469282162bafdcbdf6ef14f"
            ],
            "markers": "python_version >= '2.7' and python_version not in '3.0, 3.1, 3.2, 3.3'",
            "version": "==1.5.0"
        },
        "parso": {
            "hashes": [
                "sha256:8c07be290bb59f03588915921e29e8a50002acaf2cdc5fa0e0114f91709fafa0",
                "sha256:c001d4636cd3aecdaf33cbb40aebb59b094be2a74c556778ef5576c175e19e75"
            ],
            "markers": "python_version >= '3.6'",
            "version": "==0.8.3"
        },
        "pathspec": {
            "hashes": [
                "sha256:1d6ed233af05e679efb96b1851550ea95bbb64b7c490b0f5aa52996c11e92a20",
                "sha256:e0d8d0ac2f12da61956eb2306b69f9469b42f4deb0f3cb6ed47b9cce9996ced3"
            ],
            "markers": "python_version >= '3.7'",
            "version": "==0.11.2"
        },
        "pexpect": {
            "hashes": [
                "sha256:0b48a55dcb3c05f3329815901ea4fc1537514d6ba867a152b581d69ae3710937",
                "sha256:fc65a43959d153d0114afe13997d439c22823a27cefceb5ff35c2178c6784c0c"
            ],
            "markers": "sys_platform != 'win32'",
            "version": "==4.8.0"
        },
        "pillow": {
            "hashes": [
<<<<<<< HEAD
                "sha256:0462b1496505a3462d0f35dc1c4d7b54069747d65d00ef48e736acda2c8cbdff",
                "sha256:186f7e04248103482ea6354af6d5bcedb62941ee08f7f788a1c7707bc720c66f",
                "sha256:19e9adb3f22d4c416e7cd79b01375b17159d6990003633ff1d8377e21b7f1b21",
                "sha256:28444cb6ad49726127d6b340217f0627abc8732f1194fd5352dec5e6a0105635",
                "sha256:2872f2d7846cf39b3dbff64bc1104cc48c76145854256451d33c5faa55c04d1a",
                "sha256:2cc6b86ece42a11f16f55fe8903595eff2b25e0358dec635d0a701ac9586588f",
                "sha256:2d7e91b4379f7a76b31c2dda84ab9e20c6220488e50f7822e59dac36b0cd92b1",
                "sha256:2fa6dd2661838c66f1a5473f3b49ab610c98a128fc08afbe81b91a1f0bf8c51d",
                "sha256:32bec7423cdf25c9038fef614a853c9d25c07590e1a870ed471f47fb80b244db",
                "sha256:3855447d98cced8670aaa63683808df905e956f00348732448b5a6df67ee5849",
                "sha256:3a04359f308ebee571a3127fdb1bd01f88ba6f6fb6d087f8dd2e0d9bff43f2a7",
                "sha256:3a0d3e54ab1df9df51b914b2233cf779a5a10dfd1ce339d0421748232cea9876",
                "sha256:44e7e4587392953e5e251190a964675f61e4dae88d1e6edbe9f36d6243547ff3",
                "sha256:459307cacdd4138edee3875bbe22a2492519e060660eaf378ba3b405d1c66317",
                "sha256:4ce90f8a24e1c15465048959f1e94309dfef93af272633e8f37361b824532e91",
                "sha256:50bd5f1ebafe9362ad622072a1d2f5850ecfa44303531ff14353a4059113b12d",
                "sha256:522ff4ac3aaf839242c6f4e5b406634bfea002469656ae8358644fc6c4856a3b",
                "sha256:552912dbca585b74d75279a7570dd29fa43b6d93594abb494ebb31ac19ace6bd",
                "sha256:5d6c9049c6274c1bb565021367431ad04481ebb54872edecfcd6088d27edd6ed",
                "sha256:697a06bdcedd473b35e50a7e7506b1d8ceb832dc238a336bd6f4f5aa91a4b500",
                "sha256:71671503e3015da1b50bd18951e2f9daf5b6ffe36d16f1eb2c45711a301521a7",
                "sha256:723bd25051454cea9990203405fa6b74e043ea76d4968166dfd2569b0210886a",
                "sha256:764d2c0daf9c4d40ad12fbc0abd5da3af7f8aa11daf87e4fa1b834000f4b6b0a",
                "sha256:787bb0169d2385a798888e1122c980c6eff26bf941a8ea79747d35d8f9210ca0",
                "sha256:7f771e7219ff04b79e231d099c0a28ed83aa82af91fd5fa9fdb28f5b8d5addaf",
                "sha256:847e8d1017c741c735d3cd1883fa7b03ded4f825a6e5fcb9378fd813edee995f",
                "sha256:84efb46e8d881bb06b35d1d541aa87f574b58e87f781cbba8d200daa835b42e1",
                "sha256:898f1d306298ff40dc1b9ca24824f0488f6f039bc0e25cfb549d3195ffa17088",
                "sha256:8b451d6ead6e3500b6ce5c7916a43d8d8d25ad74b9102a629baccc0808c54971",
                "sha256:8f06be50669087250f319b706decf69ca71fdecd829091a37cc89398ca4dc17a",
                "sha256:92a23b0431941a33242b1f0ce6c88a952e09feeea9af4e8be48236a68ffe2205",
                "sha256:93139acd8109edcdeffd85e3af8ae7d88b258b3a1e13a038f542b79b6d255c54",
                "sha256:98533fd7fa764e5f85eebe56c8e4094db912ccbe6fbf3a58778d543cadd0db08",
                "sha256:9f665d1e6474af9f9da5e86c2a3a2d2d6204e04d5af9c06b9d42afa6ebde3f21",
                "sha256:b059ac2c4c7a97daafa7dc850b43b2d3667def858a4f112d1aa082e5c3d6cf7d",
                "sha256:b1be1c872b9b5fcc229adeadbeb51422a9633abd847c0ff87dc4ef9bb184ae08",
                "sha256:b7cf63d2c6928b51d35dfdbda6f2c1fddbe51a6bc4a9d4ee6ea0e11670dd981e",
                "sha256:bc2e3069569ea9dbe88d6b8ea38f439a6aad8f6e7a6283a38edf61ddefb3a9bf",
                "sha256:bcf1207e2f2385a576832af02702de104be71301c2696d0012b1b93fe34aaa5b",
                "sha256:ca26ba5767888c84bf5a0c1a32f069e8204ce8c21d00a49c90dabeba00ce0145",
                "sha256:cbe68deb8580462ca0d9eb56a81912f59eb4542e1ef8f987405e35a0179f4ea2",
                "sha256:d6caf3cd38449ec3cd8a68b375e0c6fe4b6fd04edb6c9766b55ef84a6e8ddf2d",
                "sha256:d72967b06be9300fed5cfbc8b5bafceec48bf7cdc7dab66b1d2549035287191d",
                "sha256:d889b53ae2f030f756e61a7bff13684dcd77e9af8b10c6048fb2c559d6ed6eaf",
                "sha256:de596695a75496deb3b499c8c4f8e60376e0516e1a774e7bc046f0f48cd620ad",
                "sha256:e6a90167bcca1216606223a05e2cf991bb25b14695c518bc65639463d7db722d",
                "sha256:ed2d9c0704f2dc4fa980b99d565c0c9a543fe5101c25b3d60488b8ba80f0cce1",
                "sha256:ee7810cf7c83fa227ba9125de6084e5e8b08c59038a7b2c9045ef4dde61663b4",
                "sha256:f0b4b06da13275bc02adfeb82643c4a6385bd08d26f03068c2796f60d125f6f2",
                "sha256:f11c9102c56ffb9ca87134bd025a43d2aba3f1155f508eff88f694b33a9c6d19",
                "sha256:f5bb289bb835f9fe1a1e9300d011eef4d69661bb9b34d5e196e5e82c4cb09b37",
                "sha256:f6d3d4c905e26354e8f9d82548475c46d8e0889538cb0657aa9c6f0872a37aa4",
                "sha256:fcb59711009b0168d6ee0bd8fb5eb259c4ab1717b2f538bbf36bacf207ef7a68",
                "sha256:fd2a5403a75b54661182b75ec6132437a181209b901446ee5724b589af8edef1"
            ],
            "markers": "python_version >= '3.8'",
            "version": "==10.0.1"
=======
                "sha256:00f438bb841382b15d7deb9a05cc946ee0f2c352653c7aa659e75e592f6fa17d",
                "sha256:0248f86b3ea061e67817c47ecbe82c23f9dd5d5226200eb9090b3873d3ca32de",
                "sha256:04f6f6149f266a100374ca3cc368b67fb27c4af9f1cc8cb6306d849dcdf12616",
                "sha256:062a1610e3bc258bff2328ec43f34244fcec972ee0717200cb1425214fe5b839",
                "sha256:0a026c188be3b443916179f5d04548092e253beb0c3e2ee0a4e2cdad72f66099",
                "sha256:0f7c276c05a9767e877a0b4c5050c8bee6a6d960d7f0c11ebda6b99746068c2a",
                "sha256:1a8413794b4ad9719346cd9306118450b7b00d9a15846451549314a58ac42219",
                "sha256:1ab05f3db77e98f93964697c8efc49c7954b08dd61cff526b7f2531a22410106",
                "sha256:1c3ac5423c8c1da5928aa12c6e258921956757d976405e9467c5f39d1d577a4b",
                "sha256:1c41d960babf951e01a49c9746f92c5a7e0d939d1652d7ba30f6b3090f27e412",
                "sha256:1fafabe50a6977ac70dfe829b2d5735fd54e190ab55259ec8aea4aaea412fa0b",
                "sha256:1fb29c07478e6c06a46b867e43b0bcdb241b44cc52be9bc25ce5944eed4648e7",
                "sha256:24fadc71218ad2b8ffe437b54876c9382b4a29e030a05a9879f615091f42ffc2",
                "sha256:2cdc65a46e74514ce742c2013cd4a2d12e8553e3a2563c64879f7c7e4d28bce7",
                "sha256:2ef6721c97894a7aa77723740a09547197533146fba8355e86d6d9a4a1056b14",
                "sha256:3b834f4b16173e5b92ab6566f0473bfb09f939ba14b23b8da1f54fa63e4b623f",
                "sha256:3d929a19f5469b3f4df33a3df2983db070ebb2088a1e145e18facbc28cae5b27",
                "sha256:41f67248d92a5e0a2076d3517d8d4b1e41a97e2df10eb8f93106c89107f38b57",
                "sha256:47e5bf85b80abc03be7455c95b6d6e4896a62f6541c1f2ce77a7d2bb832af262",
                "sha256:4d0152565c6aa6ebbfb1e5d8624140a440f2b99bf7afaafbdbf6430426497f28",
                "sha256:50d08cd0a2ecd2a8657bd3d82c71efd5a58edb04d9308185d66c3a5a5bed9610",
                "sha256:61f1a9d247317fa08a308daaa8ee7b3f760ab1809ca2da14ecc88ae4257d6172",
                "sha256:6932a7652464746fcb484f7fc3618e6503d2066d853f68a4bd97193a3996e273",
                "sha256:7a7e3daa202beb61821c06d2517428e8e7c1aab08943e92ec9e5755c2fc9ba5e",
                "sha256:7dbaa3c7de82ef37e7708521be41db5565004258ca76945ad74a8e998c30af8d",
                "sha256:7df5608bc38bd37ef585ae9c38c9cd46d7c81498f086915b0f97255ea60c2818",
                "sha256:806abdd8249ba3953c33742506fe414880bad78ac25cc9a9b1c6ae97bedd573f",
                "sha256:883f216eac8712b83a63f41b76ddfb7b2afab1b74abbb413c5df6680f071a6b9",
                "sha256:912e3812a1dbbc834da2b32299b124b5ddcb664ed354916fd1ed6f193f0e2d01",
                "sha256:937bdc5a7f5343d1c97dc98149a0be7eb9704e937fe3dc7140e229ae4fc572a7",
                "sha256:9882a7451c680c12f232a422730f986a1fcd808da0fd428f08b671237237d651",
                "sha256:9a92109192b360634a4489c0c756364c0c3a2992906752165ecb50544c251312",
                "sha256:9d7bc666bd8c5a4225e7ac71f2f9d12466ec555e89092728ea0f5c0c2422ea80",
                "sha256:a5f63b5a68daedc54c7c3464508d8c12075e56dcfbd42f8c1bf40169061ae666",
                "sha256:a646e48de237d860c36e0db37ecaecaa3619e6f3e9d5319e527ccbc8151df061",
                "sha256:a89b8312d51715b510a4fe9fc13686283f376cfd5abca8cd1c65e4c76e21081b",
                "sha256:a92386125e9ee90381c3369f57a2a50fa9e6aa8b1cf1d9c4b200d41a7dd8e992",
                "sha256:ae88931f93214777c7a3aa0a8f92a683f83ecde27f65a45f95f22d289a69e593",
                "sha256:afc8eef765d948543a4775f00b7b8c079b3321d6b675dde0d02afa2ee23000b4",
                "sha256:b0eb01ca85b2361b09480784a7931fc648ed8b7836f01fb9241141b968feb1db",
                "sha256:b1c25762197144e211efb5f4e8ad656f36c8d214d390585d1d21281f46d556ba",
                "sha256:b4005fee46ed9be0b8fb42be0c20e79411533d1fd58edabebc0dd24626882cfd",
                "sha256:b920e4d028f6442bea9a75b7491c063f0b9a3972520731ed26c83e254302eb1e",
                "sha256:baada14941c83079bf84c037e2d8b7506ce201e92e3d2fa0d1303507a8538212",
                "sha256:bb40c011447712d2e19cc261c82655f75f32cb724788df315ed992a4d65696bb",
                "sha256:c0949b55eb607898e28eaccb525ab104b2d86542a85c74baf3a6dc24002edec2",
                "sha256:c9aeea7b63edb7884b031a35305629a7593272b54f429a9869a4f63a1bf04c34",
                "sha256:cfe96560c6ce2f4c07d6647af2d0f3c54cc33289894ebd88cfbb3bcd5391e256",
                "sha256:d27b5997bdd2eb9fb199982bb7eb6164db0426904020dc38c10203187ae2ff2f",
                "sha256:d921bc90b1defa55c9917ca6b6b71430e4286fc9e44c55ead78ca1a9f9eba5f2",
                "sha256:e6bf8de6c36ed96c86ea3b6e1d5273c53f46ef518a062464cd7ef5dd2cf92e38",
                "sha256:eaed6977fa73408b7b8a24e8b14e59e1668cfc0f4c40193ea7ced8e210adf996",
                "sha256:fa1d323703cfdac2036af05191b969b910d8f115cf53093125e4058f62012c9a",
                "sha256:fe1e26e1ffc38be097f0ba1d0d07fcade2bcfd1d023cda5b29935ae8052bd793"
            ],
            "markers": "python_version >= '3.8'",
            "version": "==10.1.0"
>>>>>>> c64ae4f9
        },
        "platformdirs": {
            "hashes": [
                "sha256:118c954d7e949b35437270383a3f2531e99dd93cf7ce4dc8340d3356d30f173b",
                "sha256:cb633b2bcf10c51af60beb0ab06d2f1d69064b43abf4c185ca6b28865f3f9731"
            ],
            "markers": "python_version >= '3.7'",
            "version": "==4.0.0"
        },
        "prometheus-client": {
            "hashes": [
<<<<<<< HEAD
                "sha256:35f7a8c22139e2bb7ca5a698e92d38145bc8dc74c1c0bf56f25cca886a764e17",
                "sha256:8de3ae2755f890826f4b6479e5571d4f74ac17a81345fe69a6778fdb92579184"
            ],
            "markers": "python_version >= '3.8'",
            "version": "==0.18.0"
=======
                "sha256:4585b0d1223148c27a225b10dbec5ae9bc4c81a99a3fa80774fa6209935324e1",
                "sha256:c88b1e6ecf6b41cd8fb5731c7ae919bf66df6ec6fafa555cd6c0e16ca169ae92"
            ],
            "markers": "python_version >= '3.8'",
            "version": "==0.19.0"
>>>>>>> c64ae4f9
        },
        "prompt-toolkit": {
            "hashes": [
                "sha256:941367d97fc815548822aa26c2a269fdc4eb21e9ec05fc5d447cf09bad5d75f0",
                "sha256:f36fe301fafb7470e86aaf90f036eef600a3210be4decf461a5b1ca8403d3cb2"
            ],
            "markers": "python_full_version >= '3.7.0'",
            "version": "==3.0.41"
        },
        "protobuf": {
            "hashes": [
                "sha256:0bf384e75b92c42830c0a679b0cd4d6e2b36ae0cf3dbb1e1dfdda48a244f4bcd",
                "sha256:0f881b589ff449bf0b931a711926e9ddaad3b35089cc039ce1af50b21a4ae8cb",
                "sha256:1484f9e692091450e7edf418c939e15bfc8fc68856e36ce399aed6889dae8bb0",
                "sha256:193f50a6ab78a970c9b4f148e7c750cfde64f59815e86f686c22e26b4fe01ce7",
                "sha256:3497c1af9f2526962f09329fd61a36566305e6c72da2590ae0d7d1322818843b",
                "sha256:57d65074b4f5baa4ab5da1605c02be90ac20c8b40fb137d6a8df9f416b0d0ce2",
                "sha256:8bdbeaddaac52d15c6dce38c71b03038ef7772b977847eb6d374fc86636fa510",
                "sha256:a19731d5e83ae4737bb2a089605e636077ac001d18781b3cf489b9546c7c80d6",
                "sha256:abc0525ae2689a8000837729eef7883b9391cd6aa7950249dcf5a4ede230d5dd",
                "sha256:becc576b7e6b553d22cbdf418686ee4daa443d7217999125c045ad56322dda10",
                "sha256:ca37bf6a6d0046272c152eea90d2e4ef34593aaa32e8873fc14c16440f22d4b7"
            ],
            "markers": "sys_platform != 'linux'",
            "version": "==4.25.1"
        },
        "psutil": {
            "hashes": [
                "sha256:10e8c17b4f898d64b121149afb136c53ea8b68c7531155147867b7b1ac9e7e28",
                "sha256:18cd22c5db486f33998f37e2bb054cc62fd06646995285e02a51b1e08da97017",
                "sha256:3ebf2158c16cc69db777e3c7decb3c0f43a7af94a60d72e87b2823aebac3d602",
                "sha256:51dc3d54607c73148f63732c727856f5febec1c7c336f8f41fcbd6315cce76ac",
                "sha256:6e5fb8dc711a514da83098bc5234264e551ad980cec5f85dabf4d38ed6f15e9a",
                "sha256:70cb3beb98bc3fd5ac9ac617a327af7e7f826373ee64c80efd4eb2856e5051e9",
                "sha256:748c9dd2583ed86347ed65d0035f45fa8c851e8d90354c122ab72319b5f366f4",
                "sha256:91ecd2d9c00db9817a4b4192107cf6954addb5d9d67a969a4f436dbc9200f88c",
                "sha256:92e0cc43c524834af53e9d3369245e6cc3b130e78e26100d1f63cdb0abeb3d3c",
                "sha256:a6f01f03bf1843280f4ad16f4bde26b817847b4c1a0db59bf6419807bc5ce05c",
                "sha256:c69596f9fc2f8acd574a12d5f8b7b1ba3765a641ea5d60fb4736bf3c08a8214a",
                "sha256:ca2780f5e038379e520281e4c032dddd086906ddff9ef0d1b9dcf00710e5071c",
                "sha256:daecbcbd29b289aac14ece28eca6a3e60aa361754cf6da3dfb20d4d32b6c7f57",
                "sha256:e4b92ddcd7dd4cdd3f900180ea1e104932c7bce234fb88976e2a3b296441225a",
                "sha256:fb8a697f11b0f5994550555fcfe3e69799e5b060c8ecf9e2f75c69302cc35c0d",
                "sha256:ff18b8d1a784b810df0b0fff3bcb50ab941c3b8e2c8de5726f9c71c601c611aa"
            ],
            "markers": "python_version >= '2.7' and python_version not in '3.0, 3.1, 3.2, 3.3, 3.4, 3.5'",
            "version": "==5.9.6"
        },
        "ptyprocess": {
            "hashes": [
                "sha256:4b41f3967fce3af57cc7e94b888626c18bf37a083e3651ca8feeb66d492fef35",
                "sha256:5c5d0a3b48ceee0b48485e0c26037c0acd7d29765ca3fbb5cb3831d347423220"
            ],
            "version": "==0.7.0"
        },
        "pure-eval": {
            "hashes": [
                "sha256:01eaab343580944bc56080ebe0a674b39ec44a945e6d09ba7db3cb8cec289350",
                "sha256:2b45320af6dfaa1750f543d714b6d1c520a1688dec6fd24d339063ce0aaa9ac3"
            ],
            "version": "==0.2.2"
        },
        "pyasn1": {
            "hashes": [
<<<<<<< HEAD
                "sha256:87a2121042a1ac9358cabcaf1d07680ff97ee6404333bacca15f76aa8ad01a57",
                "sha256:97b7290ca68e62a832558ec3976f15cbf911bf5d7c7039d8b861c2a0ece69fde"
            ],
            "markers": "python_version >= '2.7' and python_version not in '3.0, 3.1, 3.2, 3.3, 3.4, 3.5'",
            "version": "==0.5.0"
=======
                "sha256:4439847c58d40b1d0a573d07e3856e95333f1976294494c325775aeca506eb58",
                "sha256:6d391a96e59b23130a5cfa74d6fd7f388dbbe26cc8f1edf39fdddf08d9d6676c"
            ],
            "markers": "python_version >= '2.7' and python_version not in '3.0, 3.1, 3.2, 3.3, 3.4, 3.5'",
            "version": "==0.5.1"
>>>>>>> c64ae4f9
        },
        "pyasn1-modules": {
            "hashes": [
                "sha256:5bd01446b736eb9d31512a30d46c1ac3395d676c6f3cafa4c03eb54b9925631c",
                "sha256:d3ccd6ed470d9ffbc716be08bd90efbd44d0734bc9303818f7336070984a162d"
            ],
            "markers": "python_version >= '2.7' and python_version not in '3.0, 3.1, 3.2, 3.3, 3.4, 3.5'",
            "version": "==0.3.0"
        },
        "pycodestyle": {
            "hashes": [
                "sha256:41ba0e7afc9752dfb53ced5489e89f8186be00e599e712660695b7a75ff2663f",
                "sha256:44fe31000b2d866f2e41841b18528a505fbd7fef9017b04eff4e2648a0fadc67"
            ],
            "markers": "python_version >= '3.8'",
            "version": "==2.11.1"
        },
        "pycparser": {
            "hashes": [
                "sha256:8ee45429555515e1f6b185e78100aea234072576aa43ab53aefcae078162fca9",
                "sha256:e644fdec12f7872f86c58ff790da456218b10f863970249516d60a5eaca77206"
            ],
            "version": "==2.21"
        },
        "pydata-sphinx-theme": {
            "hashes": [
                "sha256:b7e40cd75a20449adfe2d7525be379b9fe92f6d31e5233e449fa34ddcd4398d9",
                "sha256:bd474f347895f3fc5b6ce87390af64330ee54f11ebf9660d5bc3f87d532d4e5c"
            ],
            "index": "pypi",
            "markers": "python_version >= '3.8'",
            "version": "==0.14.3"
        },
        "pyflakes": {
            "hashes": [
                "sha256:4132f6d49cb4dae6819e5379898f2b8cce3c5f23994194c24b77d5da2e36f774",
                "sha256:a0aae034c444db0071aa077972ba4768d40c830d9539fd45bf4cd3f8f6992efc"
            ],
            "markers": "python_version >= '3.8'",
            "version": "==3.1.0"
        },
        "pygments": {
            "hashes": [
<<<<<<< HEAD
                "sha256:1b37f1b1e1bff2af52ecaf28cc601e2ef7077000b227a0675da25aef85784bc4",
                "sha256:e45a0e74bf9c530f564ca81b8952343be986a29f6afe7f5ad95c5f06b7bdf5e8"
=======
>>>>>>> c64ae4f9
                "sha256:b27c2826c47d0f3219f29554824c30c5e8945175d888647acd804ddd04af846c",
                "sha256:da46cec9fd2de5be3a8a784f434e4c4ab670b4ff54d605c4c2717e9d49c4c367"
            ],
            "markers": "python_version >= '3.7'",
            "version": "==2.17.2"
        },
        "pyparsing": {
            "hashes": [
                "sha256:32c7c0b711493c72ff18a981d24f28aaf9c1fb7ed5e9667c9e84e3db623bdbfb",
                "sha256:ede28a1a32462f5a9705e07aea48001a08f7cf81a021585011deba701581a0db"
            ],
            "markers": "python_full_version >= '3.6.8'",
            "version": "==3.1.1"
        },
        "python-dateutil": {
            "hashes": [
                "sha256:0123cacc1627ae19ddf3c27a5de5bd67ee4586fbdd6440d9748f8abb483d3e86",
                "sha256:961d03dc3453ebbc59dbdea9e4e11c5651520a876d0f4db161e8674aae935da9"
            ],
            "index": "pypi",
<<<<<<< HEAD
            "markers": "python_version >= '2.7' and python_version not in '3.0, 3.1, 3.2, 3.3'",
=======
            "markers": "python_version >= '2.7' and python_version not in '3.0, 3.1, 3.2'",
>>>>>>> c64ae4f9
            "version": "==2.8.2"
        },
        "python-json-logger": {
            "hashes": [
                "sha256:23e7ec02d34237c5aa1e29a070193a4ea87583bb4e7f8fd06d3de8264c4b2e1c",
                "sha256:f380b826a991ebbe3de4d897aeec42760035ac760345e57b812938dc8b35e2bd"
            ],
            "markers": "python_version >= '3.6'",
            "version": "==2.0.7"
        },
        "pywavelets": {
            "hashes": [
                "sha256:00d5c37775a2baa4e5e6e9df3f93e6fc700a76bd50acd3b234bb13467cc54b6b",
                "sha256:05723b35191ceb7d0c0bc2898a9ff391c0f20e8ed9b75d30211464872efcac95",
                "sha256:2cae4a0151e443e915905c120435e69ad410b484ce8af4839220e43a494c7c53",
                "sha256:322995ea0a57c96086782f0391934f9f00123087a62ad7bef0e778491f121931",
                "sha256:34d189aed544687500a2fba5b8970951a76f62f1d140cc5f9440d9b32b14b8f5",
                "sha256:49aa6abf9ac941f47f7ea26a3c7dd5c8bfcf0e903dc5ec68ed105b52bfccd4e2",
                "sha256:4aca65696341aa64b98bf852d6768dbb345516710a2912419d68e9d484ddd6cd",
                "sha256:4d9763987b4a79917f007c1d5df0adc81adabbad3c7c0a368f4a7f12034816f3",
                "sha256:51c8e9e081af40f61d194960db0f3dc0434bbd979dafcbbd6463134b3f482f37",
                "sha256:526e874ba79ee3779245737a3b8540defc7e92f6cec8f13258719cc1669f8b42",
                "sha256:67b65da9ef6380a48b8b53de6d8a4f83747b84b217a37944a4dcf3a53cdf308d",
                "sha256:7115439f0dff291b8f81b69caff1a240695566f17c483752a49de9576c7332a4",
                "sha256:7a8b58eaf946fbee002cce460d32a0e932c6d9e158aad10eea984e7f26cda15e",
                "sha256:7da6c2acd7253e5d45f371bcd6c0f34d70b2f82694420afb0631130bc89e3288",
                "sha256:91847ac1b658cf985a7f91ff638ba1d4a9a0544c5480ecbf8db427baf455725a",
                "sha256:9c3b10f1e1b08df4d918fa238ef5e5c51c111c4f6abdfecb19c26c540cbd8187",
                "sha256:aa54e6c6f2d6953f5f962eb1d1de7f9fbc5bdf06141f58c05d0d87072a05b8be",
                "sha256:c857081c037552f174732d864b55d8db4845f5e2fdf0e7bfc2df675a417906f4",
                "sha256:ca2e1faaea7f7ff42c771e180635e2fb165cf23c9805c4fe05f9458bcb97d093",
                "sha256:d7dc392c3d3d5415b25b5c6ab3b77bb2ac2b7ff6c4d2fb81bd4633b9ac4b66f3",
                "sha256:d9e25c7cabef7ccd53f5fead26ab22152fe4cb937bad7411b5d506e2b5de38f6",
                "sha256:e045ee612de58e3175ae863c34072b6bf5b45b61264c1adbd75506ce31cedbb2",
                "sha256:eb123f01315c0fa54e25780f3b0ce0b096bab35f6c11cacbcd4ac9915f26508a",
                "sha256:f3eba7f581a723132beb213ce4b291a51306e3d2f79241a71063294a71cfa25d",
                "sha256:f457d9faee286bd542c8f1921e38b8f5f54bc1949c0e349c8f1e9f8eb6d251a6"
            ],
            "markers": "python_version >= '3.9'",
            "version": "==1.5.0"
        },
        "pyyaml": {
            "hashes": [
                "sha256:04ac92ad1925b2cff1db0cfebffb6ffc43457495c9b3c39d3fcae417d7125dc5",
                "sha256:062582fca9fabdd2c8b54a3ef1c978d786e0f6b3a1510e0ac93ef59e0ddae2bc",
                "sha256:0d3304d8c0adc42be59c5f8a4d9e3d7379e6955ad754aa9d6ab7a398b59dd1df",
                "sha256:1635fd110e8d85d55237ab316b5b011de701ea0f29d07611174a1b42f1444741",
                "sha256:184c5108a2aca3c5b3d3bf9395d50893a7ab82a38004c8f61c258d4428e80206",
                "sha256:18aeb1bf9a78867dc38b259769503436b7c72f7a1f1f4c93ff9a17de54319b27",
                "sha256:1d4c7e777c441b20e32f52bd377e0c409713e8bb1386e1099c2415f26e479595",
                "sha256:1e2722cc9fbb45d9b87631ac70924c11d3a401b2d7f410cc0e3bbf249f2dca62",
                "sha256:1fe35611261b29bd1de0070f0b2f47cb6ff71fa6595c077e42bd0c419fa27b98",
                "sha256:28c119d996beec18c05208a8bd78cbe4007878c6dd15091efb73a30e90539696",
                "sha256:326c013efe8048858a6d312ddd31d56e468118ad4cdeda36c719bf5bb6192290",
                "sha256:40df9b996c2b73138957fe23a16a4f0ba614f4c0efce1e9406a184b6d07fa3a9",
                "sha256:42f8152b8dbc4fe7d96729ec2b99c7097d656dc1213a3229ca5383f973a5ed6d",
                "sha256:49a183be227561de579b4a36efbb21b3eab9651dd81b1858589f796549873dd6",
                "sha256:4fb147e7a67ef577a588a0e2c17b6db51dda102c71de36f8549b6816a96e1867",
                "sha256:50550eb667afee136e9a77d6dc71ae76a44df8b3e51e41b77f6de2932bfe0f47",
                "sha256:510c9deebc5c0225e8c96813043e62b680ba2f9c50a08d3724c7f28a747d1486",
                "sha256:5773183b6446b2c99bb77e77595dd486303b4faab2b086e7b17bc6bef28865f6",
                "sha256:596106435fa6ad000c2991a98fa58eeb8656ef2325d7e158344fb33864ed87e3",
                "sha256:6965a7bc3cf88e5a1c3bd2e0b5c22f8d677dc88a455344035f03399034eb3007",
                "sha256:69b023b2b4daa7548bcfbd4aa3da05b3a74b772db9e23b982788168117739938",
                "sha256:6c22bec3fbe2524cde73d7ada88f6566758a8f7227bfbf93a408a9d86bcc12a0",
                "sha256:704219a11b772aea0d8ecd7058d0082713c3562b4e271b849ad7dc4a5c90c13c",
                "sha256:7e07cbde391ba96ab58e532ff4803f79c4129397514e1413a7dc761ccd755735",
                "sha256:81e0b275a9ecc9c0c0c07b4b90ba548307583c125f54d5b6946cfee6360c733d",
                "sha256:855fb52b0dc35af121542a76b9a84f8d1cd886ea97c84703eaa6d88e37a2ad28",
                "sha256:8d4e9c88387b0f5c7d5f281e55304de64cf7f9c0021a3525bd3b1c542da3b0e4",
                "sha256:9046c58c4395dff28dd494285c82ba00b546adfc7ef001486fbf0324bc174fba",
                "sha256:9eb6caa9a297fc2c2fb8862bc5370d0303ddba53ba97e71f08023b6cd73d16a8",
                "sha256:a0cd17c15d3bb3fa06978b4e8958dcdc6e0174ccea823003a106c7d4d7899ac5",
                "sha256:afd7e57eddb1a54f0f1a974bc4391af8bcce0b444685d936840f125cf046d5bd",
                "sha256:b1275ad35a5d18c62a7220633c913e1b42d44b46ee12554e5fd39c70a243d6a3",
                "sha256:b786eecbdf8499b9ca1d697215862083bd6d2a99965554781d0d8d1ad31e13a0",
                "sha256:ba336e390cd8e4d1739f42dfe9bb83a3cc2e80f567d8805e11b46f4a943f5515",
                "sha256:baa90d3f661d43131ca170712d903e6295d1f7a0f595074f151c0aed377c9b9c",
                "sha256:bc1bf2925a1ecd43da378f4db9e4f799775d6367bdb94671027b73b393a7c42c",
                "sha256:bd4af7373a854424dabd882decdc5579653d7868b8fb26dc7d0e99f823aa5924",
                "sha256:bf07ee2fef7014951eeb99f56f39c9bb4af143d8aa3c21b1677805985307da34",
                "sha256:bfdf460b1736c775f2ba9f6a92bca30bc2095067b8a9d77876d1fad6cc3b4a43",
                "sha256:c8098ddcc2a85b61647b2590f825f3db38891662cfc2fc776415143f599bb859",
                "sha256:d2b04aac4d386b172d5b9692e2d2da8de7bfb6c387fa4f801fbf6fb2e6ba4673",
                "sha256:d483d2cdf104e7c9fa60c544d92981f12ad66a457afae824d146093b8c294c54",
                "sha256:d858aa552c999bc8a8d57426ed01e40bef403cd8ccdd0fc5f6f04a00414cac2a",
                "sha256:e7d73685e87afe9f3b36c799222440d6cf362062f78be1013661b00c5c6f678b",
                "sha256:f003ed9ad21d6a4713f0a9b5a7a0a79e08dd0f221aff4525a2be4c346ee60aab",
                "sha256:f22ac1c3cac4dbc50079e965eba2c1058622631e526bd9afd45fedd49ba781fa",
                "sha256:faca3bdcf85b2fc05d06ff3fbc1f83e1391b3e724afa3feba7d13eeab355484c",
                "sha256:fca0e3a251908a499833aa292323f32437106001d436eca0e6e7833256674585",
                "sha256:fd1592b3fdf65fff2ad0004b5e363300ef59ced41c2e6b3a99d4089fa8c5435d",
                "sha256:fd66fc5d0da6d9815ba2cebeb4205f95818ff4b79c3ebe268e75d961704af52f"
            ],
            "markers": "python_version >= '3.6'",
            "version": "==6.0.1"
        },
        "pyzmq": {
            "hashes": [
                "sha256:019e59ef5c5256a2c7378f2fb8560fc2a9ff1d315755204295b2eab96b254d0a",
                "sha256:034239843541ef7a1aee0c7b2cb7f6aafffb005ede965ae9cbd49d5ff4ff73cf",
                "sha256:03b3f49b57264909aacd0741892f2aecf2f51fb053e7d8ac6767f6c700832f45",
                "sha256:047a640f5c9c6ade7b1cc6680a0e28c9dd5a0825135acbd3569cc96ea00b2505",
                "sha256:04ccbed567171579ec2cebb9c8a3e30801723c575601f9a990ab25bcac6b51e2",
                "sha256:057e824b2aae50accc0f9a0570998adc021b372478a921506fddd6c02e60308e",
                "sha256:11baebdd5fc5b475d484195e49bae2dc64b94a5208f7c89954e9e354fc609d8f",
                "sha256:11c1d2aed9079c6b0c9550a7257a836b4a637feb334904610f06d70eb44c56d2",
                "sha256:11d58723d44d6ed4dd677c5615b2ffb19d5c426636345567d6af82be4dff8a55",
                "sha256:12720a53e61c3b99d87262294e2b375c915fea93c31fc2336898c26d7aed34cd",
                "sha256:17ef5f01d25b67ca8f98120d5fa1d21efe9611604e8eb03a5147360f517dd1e2",
                "sha256:18d43df3f2302d836f2a56f17e5663e398416e9dd74b205b179065e61f1a6edf",
                "sha256:1a5d26fe8f32f137e784f768143728438877d69a586ddeaad898558dc971a5ae",
                "sha256:1af379b33ef33757224da93e9da62e6471cf4a66d10078cf32bae8127d3d0d4a",
                "sha256:1ccf825981640b8c34ae54231b7ed00271822ea1c6d8ba1090ebd4943759abf5",
                "sha256:21eb4e609a154a57c520e3d5bfa0d97e49b6872ea057b7c85257b11e78068222",
                "sha256:2243700cc5548cff20963f0ca92d3e5e436394375ab8a354bbea2b12911b20b0",
                "sha256:255ca2b219f9e5a3a9ef3081512e1358bd4760ce77828e1028b818ff5610b87b",
                "sha256:259c22485b71abacdfa8bf79720cd7bcf4b9d128b30ea554f01ae71fdbfdaa23",
                "sha256:25f0e6b78220aba09815cd1f3a32b9c7cb3e02cb846d1cfc526b6595f6046618",
                "sha256:273bc3959bcbff3f48606b28229b4721716598d76b5aaea2b4a9d0ab454ec062",
                "sha256:292fe3fc5ad4a75bc8df0dfaee7d0babe8b1f4ceb596437213821f761b4589f9",
                "sha256:2ca57a5be0389f2a65e6d3bb2962a971688cbdd30b4c0bd188c99e39c234f414",
                "sha256:2d163a18819277e49911f7461567bda923461c50b19d169a062536fffe7cd9d2",
                "sha256:2d81f1ddae3858b8299d1da72dd7d19dd36aab654c19671aa8a7e7fb02f6638a",
                "sha256:2f957ce63d13c28730f7fd6b72333814221c84ca2421298f66e5143f81c9f91f",
                "sha256:330f9e188d0d89080cde66dc7470f57d1926ff2fb5576227f14d5be7ab30b9fa",
                "sha256:34c850ce7976d19ebe7b9d4b9bb8c9dfc7aac336c0958e2651b88cbd46682123",
                "sha256:35b5ab8c28978fbbb86ea54958cd89f5176ce747c1fb3d87356cf698048a7790",
                "sha256:3669cf8ee3520c2f13b2e0351c41fea919852b220988d2049249db10046a7afb",
                "sha256:381469297409c5adf9a0e884c5eb5186ed33137badcbbb0560b86e910a2f1e76",
                "sha256:3d0a409d3b28607cc427aa5c30a6f1e4452cc44e311f843e05edb28ab5e36da0",
                "sha256:44e58a0554b21fc662f2712814a746635ed668d0fbc98b7cb9d74cb798d202e6",
                "sha256:458dea649f2f02a0b244ae6aef8dc29325a2810aa26b07af8374dc2a9faf57e3",
                "sha256:48e466162a24daf86f6b5ca72444d2bf39a5e58da5f96370078be67c67adc978",
                "sha256:49d238cf4b69652257db66d0c623cd3e09b5d2e9576b56bc067a396133a00d4a",
                "sha256:4ca1ed0bb2d850aa8471387882247c68f1e62a4af0ce9c8a1dbe0d2bf69e41fb",
                "sha256:52533489f28d62eb1258a965f2aba28a82aa747202c8fa5a1c7a43b5db0e85c1",
                "sha256:548d6482dc8aadbe7e79d1b5806585c8120bafa1ef841167bc9090522b610fa6",
                "sha256:5619f3f5a4db5dbb572b095ea3cb5cc035335159d9da950830c9c4db2fbb6995",
                "sha256:57459b68e5cd85b0be8184382cefd91959cafe79ae019e6b1ae6e2ba8a12cda7",
                "sha256:5a34d2395073ef862b4032343cf0c32a712f3ab49d7ec4f42c9661e0294d106f",
                "sha256:61706a6b6c24bdece85ff177fec393545a3191eeda35b07aaa1458a027ad1304",
                "sha256:724c292bb26365659fc434e9567b3f1adbdb5e8d640c936ed901f49e03e5d32e",
                "sha256:73461eed88a88c866656e08f89299720a38cb4e9d34ae6bf5df6f71102570f2e",
                "sha256:76705c9325d72a81155bb6ab48d4312e0032bf045fb0754889133200f7a0d849",
                "sha256:76c1c8efb3ca3a1818b837aea423ff8a07bbf7aafe9f2f6582b61a0458b1a329",
                "sha256:77a41c26205d2353a4c94d02be51d6cbdf63c06fbc1295ea57dad7e2d3381b71",
                "sha256:79986f3b4af059777111409ee517da24a529bdbd46da578b33f25580adcff728",
                "sha256:7cff25c5b315e63b07a36f0c2bab32c58eafbe57d0dce61b614ef4c76058c115",
                "sha256:7f7e58effd14b641c5e4dec8c7dab02fb67a13df90329e61c869b9cc607ef752",
                "sha256:820c4a08195a681252f46926de10e29b6bbf3e17b30037bd4250d72dd3ddaab8",
                "sha256:87e34f31ca8f168c56d6fbf99692cc8d3b445abb5bfd08c229ae992d7547a92a",
                "sha256:8f03d3f0d01cb5a018debeb412441996a517b11c5c17ab2001aa0597c6d6882c",
                "sha256:90f26dc6d5f241ba358bef79be9ce06de58d477ca8485e3291675436d3827cf8",
                "sha256:955215ed0604dac5b01907424dfa28b40f2b2292d6493445dd34d0dfa72586a8",
                "sha256:985bbb1316192b98f32e25e7b9958088431d853ac63aca1d2c236f40afb17c83",
                "sha256:a382372898a07479bd34bda781008e4a954ed8750f17891e794521c3e21c2e1c",
                "sha256:a882ac0a351288dd18ecae3326b8a49d10c61a68b01419f3a0b9a306190baf69",
                "sha256:aa8d6cdc8b8aa19ceb319aaa2b660cdaccc533ec477eeb1309e2a291eaacc43a",
                "sha256:abc719161780932c4e11aaebb203be3d6acc6b38d2f26c0f523b5b59d2fc1996",
                "sha256:abf34e43c531bbb510ae7e8f5b2b1f2a8ab93219510e2b287a944432fad135f3",
                "sha256:ade6d25bb29c4555d718ac6d1443a7386595528c33d6b133b258f65f963bb0f6",
                "sha256:afea96f64efa98df4da6958bae37f1cbea7932c35878b185e5982821bc883369",
                "sha256:b1579413ae492b05de5a6174574f8c44c2b9b122a42015c5292afa4be2507f28",
                "sha256:b3451108ab861040754fa5208bca4a5496c65875710f76789a9ad27c801a0075",
                "sha256:b9af3757495c1ee3b5c4e945c1df7be95562277c6e5bccc20a39aec50f826cd0",
                "sha256:bc16ac425cc927d0a57d242589f87ee093884ea4804c05a13834d07c20db203c",
                "sha256:c2910967e6ab16bf6fbeb1f771c89a7050947221ae12a5b0b60f3bca2ee19bca",
                "sha256:c2b92812bd214018e50b6380ea3ac0c8bb01ac07fcc14c5f86a5bb25e74026e9",
                "sha256:c2f20ce161ebdb0091a10c9ca0372e023ce24980d0e1f810f519da6f79c60800",
                "sha256:c56d748ea50215abef7030c72b60dd723ed5b5c7e65e7bc2504e77843631c1a6",
                "sha256:c7c133e93b405eb0d36fa430c94185bdd13c36204a8635470cccc200723c13bb",
                "sha256:c9c6c9b2c2f80747a98f34ef491c4d7b1a8d4853937bb1492774992a120f475d",
                "sha256:cbc8df5c6a88ba5ae385d8930da02201165408dde8d8322072e3e5ddd4f68e22",
                "sha256:cff084c6933680d1f8b2f3b4ff5bbb88538a4aac00d199ac13f49d0698727ecb",
                "sha256:d2045d6d9439a0078f2a34b57c7b18c4a6aef0bee37f22e4ec9f32456c852c71",
                "sha256:d20a0ddb3e989e8807d83225a27e5c2eb2260eaa851532086e9e0fa0d5287d83",
                "sha256:d457aed310f2670f59cc5b57dcfced452aeeed77f9da2b9763616bd57e4dbaae",
                "sha256:d89528b4943d27029a2818f847c10c2cecc79fa9590f3cb1860459a5be7933eb",
                "sha256:db0b2af416ba735c6304c47f75d348f498b92952f5e3e8bff449336d2728795d",
                "sha256:deee9ca4727f53464daf089536e68b13e6104e84a37820a88b0a057b97bba2d2",
                "sha256:df27ffddff4190667d40de7beba4a950b5ce78fe28a7dcc41d6f8a700a80a3c0",
                "sha256:e0c95ddd4f6e9fca4e9e3afaa4f9df8552f0ba5d1004e89ef0a68e1f1f9807c7",
                "sha256:e1c1be77bc5fb77d923850f82e55a928f8638f64a61f00ff18a67c7404faf008",
                "sha256:e1ffa1c924e8c72778b9ccd386a7067cddf626884fd8277f503c48bb5f51c762",
                "sha256:e2400a94f7dd9cb20cd012951a0cbf8249e3d554c63a9c0cdfd5cbb6c01d2dec",
                "sha256:e61f091c3ba0c3578411ef505992d356a812fb200643eab27f4f70eed34a29ef",
                "sha256:e8a701123029cc240cea61dd2d16ad57cab4691804143ce80ecd9286b464d180",
                "sha256:eadbefd5e92ef8a345f0525b5cfd01cf4e4cc651a2cffb8f23c0dd184975d787",
                "sha256:f32260e556a983bc5c7ed588d04c942c9a8f9c2e99213fec11a031e316874c7e",
                "sha256:f8115e303280ba09f3898194791a153862cbf9eef722ad8f7f741987ee2a97c7",
                "sha256:fedbdc753827cf014c01dbbee9c3be17e5a208dcd1bf8641ce2cd29580d1f0d4"
            ],
            "markers": "python_version >= '3.6'",
            "version": "==25.1.1"
        },
        "referencing": {
            "hashes": [
                "sha256:381b11e53dd93babb55696c71cf42aef2d36b8a150c49bf0bc301e36d536c882",
                "sha256:cc28f2c88fbe7b961a7817a0abc034c09a1e36358f82fedb4ffdf29a25398863"
            ],
            "markers": "python_version >= '3.8'",
            "version": "==0.31.0"
        },
        "requests": {
            "hashes": [
                "sha256:58cd2187c01e70e6e26505bca751777aa9f2ee0b7f4300988b709f44e013003f",
                "sha256:942c5a758f98d790eaed1a29cb6eefc7ffb0d1cf7af05c3d2791656dbd6ad1e1"
            ],
            "markers": "python_version >= '3.7'",
            "version": "==2.31.0"
        },
        "rfc3339-validator": {
            "hashes": [
                "sha256:138a2abdf93304ad60530167e51d2dfb9549521a836871b88d7f4695d0022f6b",
                "sha256:24f6ec1eda14ef823da9e36ec7113124b39c04d50a4d3d3a3c2859577e7791fa"
            ],
            "markers": "python_version >= '2.7' and python_version not in '3.0, 3.1, 3.2, 3.3, 3.4'",
            "version": "==0.1.4"
        },
        "rfc3986-validator": {
            "hashes": [
                "sha256:2f235c432ef459970b4306369336b9d5dbdda31b510ca1e327636e01f528bfa9",
                "sha256:3d44bde7921b3b9ec3ae4e3adca370438eccebc676456449b145d533b240d055"
            ],
            "markers": "python_version >= '2.7' and python_version not in '3.0, 3.1, 3.2, 3.3, 3.4'",
            "version": "==0.1.1"
        },
        "rpds-py": {
            "hashes": [
<<<<<<< HEAD
                "sha256:0982b59d014efb84a57128e7e69399fb29ad8f2da5b0a5bcbfd12e211c00492e",
                "sha256:13c8061115f1468de6ffdfb1d31b446e1bd814f1ff6e556862169aacb9fbbc5d",
                "sha256:152570689a27ae0be1d5f50b21dad38d450b9227d0974f23bd400400ea087e88",
                "sha256:153b6d8cf7ae4b9ffd09de6abeda661e351e3e06eaafd18a8c104ea00099b131",
                "sha256:15a2d542de5cbfc6abddc4846d9412b59f8ee9c8dfa0b9c92a29321297c91745",
                "sha256:169063f346b8fd84f47d986c9c48e6094eb38b839c1287e7cb886b8a2b32195d",
                "sha256:1758197cc8d7ff383c07405f188253535b4aa7fa745cbc54d221ae84b18e0702",
                "sha256:189aebd44a07fa7b7966cf78b85bde8335b0b6c3b1c4ef5589f8c03176830107",
                "sha256:1c9c9cb48ab77ebfa47db25b753f594d4f44959cfe43b713439ca6e3c9329671",
                "sha256:1e5becd0de924616ca9a12abeb6458568d1dc8fe5c670d5cdb738402a8a8429d",
                "sha256:1e63b32b856c0f08a56b76967d61b6ad811d8d330a8aebb9d21afadd82a296f6",
                "sha256:1f22cab655b41033d430f20266bf563b35038a7f01c9a099b0ccfd30a7fb9247",
                "sha256:2063ab9cd1be7ef6b5ed0f408e2bdf32c060b6f40c097a468f32864731302636",
                "sha256:240279ca0b2afd6d4710afce1c94bf9e75fc161290bf62c0feba64d64780d80b",
                "sha256:244be953f13f148b0071d67a610f89cd72eb5013a147e517d6ca3f3f3b7e0380",
                "sha256:25c9727da2dabc93664a18eda7a70feedf478f0c4c8294e4cdba7f60a479a246",
                "sha256:26660c74a20fe249fad75ca00bbfcf60e57c3fdbde92971c88a20e07fea1de64",
                "sha256:28324f2f0247d407daabf7ff357ad9f36126075c92a0cf5319396d96ff4e1248",
                "sha256:28bb22019f4a783ea06a6b81437d5996551869e8a722ee8720b744f7684d97f4",
                "sha256:2a29ec68fa9655ce9501bc6ae074b166e8b45c2dfcd2d71d90d1a61758ed8c73",
                "sha256:2e73511e88368f93c24efe7c9a20b319eaa828bc7431f8a17713efb9e31a39fa",
                "sha256:2ed65ad3fc5065d13e31e90794e0b52e405b63ae4fab1080caeaadc10a3439c5",
                "sha256:35cc91cbb0b775705e0feb3362490b8418c408e9e3c3b9cb3b02f6e495f03ee7",
                "sha256:3a1a38512925829784b5dc38591c757b80cfce115c72c594dc59567dab62b9c4",
                "sha256:3c5b9ad4d3e05dfcf8629f0d534f92610e9805dbce2fcb9b3c801ddb886431d5",
                "sha256:4084ab6840bd4d79eff3b5f497add847a7db31ce5a0c2d440c90b2d2b7011857",
                "sha256:42d0ad129c102856a364ccc7d356faec017af86b3543a8539795f22b6cabad11",
                "sha256:46be9c0685cce2ea02151aa8308f2c1b78581be41a5dd239448a941a210ef5dd",
                "sha256:4eb1faf8e2ee9a2de3cb3ae4c8c355914cdc85f2cd7f27edf76444c9550ce1e7",
                "sha256:50b6d80925dfeb573fc5e38582fb9517c6912dc462cc858a11c8177b0837127a",
                "sha256:525d19ef0a999229ef0f0a7687ab2c9a00d1b6a47a005006f4d8c4b8975fdcec",
                "sha256:533d728ea5ad5253af3395102723ca8a77b62de47b2295155650c9a88fcdeec8",
                "sha256:54b1d671a74395344239ee3adbcd8c496525f6a2b2e54c40fec69620a31a8dcb",
                "sha256:54e513df45a8a9419e7952ffd26ac9a5b7b1df97fe72530421794b0de29f9d72",
                "sha256:5c2545bba02f68abdf398ef4990dc77592cc1e5d29438b35b3a3ca34d171fb4b",
                "sha256:5c6824673f66c47f7ee759c21e973bfce3ceaf2c25cb940cb45b41105dc914e8",
                "sha256:6052bb47ea583646b8ff562acacb9a2ec5ec847267049cbae3919671929e94c6",
                "sha256:62772259b3381e2aabf274c74fd1e1ac03b0524de0a6593900684becfa8cfe4b",
                "sha256:66eb5aa36e857f768c598d2082fafb733eaf53e06e1169c6b4de65636e04ffd0",
                "sha256:6ad465e5a70580ca9c1944f43a9a71bca3a7b74554347fc96ca0479eca8981f9",
                "sha256:70cfe098d915f566eeebcb683f49f9404d2f948432891b6e075354336eda9dfb",
                "sha256:715df74cbcef4387d623c917f295352127f4b3e0388038d68fa577b4e4c6e540",
                "sha256:7472bd60a8293217444bdc6a46e516feb8d168da44d5f3fccea0336e88e3b79a",
                "sha256:762013dd59df12380c5444f61ccbf9ae1297027cabbd7aa25891f724ebf8c8f7",
                "sha256:766b573a964389ef0d91a26bb31e1b59dbc5d06eff7707f3dfcec23d93080ba3",
                "sha256:7e5fbe9800f09c56967fda88c4d9272955e781699a66102bd098f22511a3f260",
                "sha256:8220321f2dccd9d66f72639185247cb7bbdd90753bf0b6bfca0fa31dba8af23c",
                "sha256:84f7f3f18d29a1c645729634003d21d84028bd9c2fd78eba9d028998f46fa5aa",
                "sha256:87f591ff8cc834fa01ca5899ab5edcd7ee590492a9cdcf43424ac142e731ce3e",
                "sha256:8a33d2b6340261191bb59adb5a453fa6c7d99de85552bd4e8196411f0509c9bf",
                "sha256:8b9c1dd90461940315981499df62a627571c4f0992e8bafc5396d33916224cac",
                "sha256:8c4e84016ba225e09df20fed8befe8c68d14fbeff6078f4a0ff907ae2095e17e",
                "sha256:8dd69e01b29ff45a0062cad5c480d8aa9301c3ef09da471f86337a78eb2d3405",
                "sha256:91ca9aaee7ccdfa66d800b5c4ec634fefca947721bab52d6ad2f6350969a3771",
                "sha256:9435bf4832555c4f769c6be9401664357be33d5f5d8dc58f5c20fb8d21e2c45d",
                "sha256:95375c44ffb9ea2bc25d67fb66e726ea266ff1572df50b9556fe28a5f3519cd7",
                "sha256:95c11647fac2a3515ea2614a79e14b7c75025724ad54c91c7db4a6ea5c25ef19",
                "sha256:9645f7fe10a68b2396d238250b4b264c2632d2eb6ce2cb90aa0fe08adee194be",
                "sha256:977c6123c359dcc70ce3161b781ab70b0d342de2666944b776617e01a0a7822a",
                "sha256:97c1be5a018cdad54fa7e5f7d36b9ab45ef941a1d185987f18bdab0a42344012",
                "sha256:981e46e1e5064f95460381bff4353783b4b5ce351c930e5b507ebe0278c61dac",
                "sha256:9c4c4b4ff3de834ec5c1c690e5a18233ca78547d003eb83664668ccf09ef1398",
                "sha256:9f50ca0460f1f7a89ab9b8355d83ac993d5998ad4218e76654ecf8afe648d8aa",
                "sha256:a2383f400691fd7bd63347d4d75eb2fd525de9d901799a33a4e896c9885609f8",
                "sha256:a25f514a53927b6b4bd04a9a6a13b55209df54f548660eeed673336c0c946d14",
                "sha256:a61a152d61e3ae26e0bbba7b2f568f6f25ca0abdeb6553eca7e7c45b59d9b1a9",
                "sha256:a78861123b002725633871a2096c3a4313224aab3d11b953dced87cfba702418",
                "sha256:afcec1f5b09d0db70aeb2d90528a9164acb61841a3124e28f6ac0137f4c36cb4",
                "sha256:afde37e3763c602d0385bce5c12f262e7b1dd2a0f323e239fa9d7b2d4d5d8509",
                "sha256:b431c2c0ff1ea56048a2b066d99d0c2d151ae7625b20be159b7e699f3e80390b",
                "sha256:b4de9d20fe68c16b4d97f551a09920745add0c86430262230528b83c2ed2fe90",
                "sha256:b70a54fb628c1d6400e351674a31ba63d2912b8c5b707f99b408674a5d8b69ab",
                "sha256:b9a0507342c37132813449393e6e6f351bbff376031cfff1ee6e616402ac7908",
                "sha256:bad6758df5f1042b35683bd1811d5432ac1b17700a5a2a51fdc293f7df5f7827",
                "sha256:c07cb9bcccd08f9bc2fd05bf586479df4272ea5a6a70fbcb59b018ed48a5a84d",
                "sha256:c10326e30c97a95b7e1d75e5200ef0b9827aa0f861e331e43b15dfdfd63e669b",
                "sha256:c1a920fa679ec2758411d66bf68840b0a21317b9954ab0e973742d723bb67709",
                "sha256:c1e37dfffe8959a492b7b331995f291847a41a035b4aad82d6060f38e8378a2b",
                "sha256:c472409037e05ed87b99430f97a6b82130328bb977502813547e8ee6a3392502",
                "sha256:c8a9cec0f49df9bac252d92f138c0d7708d98828e21fd57db78087d8f50b5656",
                "sha256:c99f9dda2c959f7bb69a7125e192c74fcafb7a534a95ccf49313ae3a04807804",
                "sha256:c9f4c2b7d989426e9fe9b720211172cf10eb5f7aa16c63de2e5dc61457abcf35",
                "sha256:cdded3cf9e36840b09ccef714d5fa74a03f4eb6cf81e694226ed9cb5e6f90de0",
                "sha256:d5bf560634ea6e9a59ceb2181a6cd6195a03f48cef9a400eb15e197e18f14548",
                "sha256:d70a93a40e55da117c511ddc514642bc7d59a95a99137168a5f3f2f876b47962",
                "sha256:da2852201e8e00c86be82c43d6893e6c380ef648ae53f337ffd1eaa35e3dfb8a",
                "sha256:e1f40faf406c52c7ae7d208b9140377c06397248978ccb03fbfbb30a0571e359",
                "sha256:e33b17915c8e4fb2ea8b91bb4c46cba92242c63dd38b87e869ead5ba217e2970",
                "sha256:e499bf2200eb74774a6f85a7465e3bc5273fa8ef0055590d97a88c1e7ea02eea",
                "sha256:e6c6fed07d13b9e0fb689356c40c81f1aa92e3c9d91d8fd5816a0348ccd999f7",
                "sha256:e8f1d466a9747213d3cf7e1afec849cc51edb70d5b4ae9a82eca0f172bfbb6d0",
                "sha256:eef7ee7c70f8b8698be468d54f9f5e01804f3a1dd5657e8a96363dbd52b9b5ec",
                "sha256:efdd02971a02f98492a72b25484f1f6125fb9f2166e48cc4c9bfa563349c851b",
                "sha256:f6c225011467021879c0482316e42d8a28852fc29f0c15d2a435ff457cadccd4",
                "sha256:f714dd5b705f1c394d1b361d96486c4981055c434a7eafb1a3147ac75e34a3de",
                "sha256:f7c7ddc8d1a64623068da5a15e28001fbd0f0aff754aae7a75a4be5042191638",
                "sha256:f9339d1404b87e6d8cb35e485945753be57a99ab9bb389f42629215b2f6bda0f",
                "sha256:fdaef49055cc0c701fb17b9b34a38ef375e5cdb230b3722d4a12baf9b7cbc6d3",
                "sha256:fea99967d4a978ce95dd52310bcb4a943b77c61725393bca631b0908047d6e2f"
            ],
            "markers": "python_version >= '3.8'",
            "version": "==0.13.0"
=======
                "sha256:0290712eb5603a725769b5d857f7cf15cf6ca93dda3128065bbafe6fdb709beb",
                "sha256:032c242a595629aacace44128f9795110513ad27217b091e834edec2fb09e800",
                "sha256:08832078767545c5ee12561ce980714e1e4c6619b5b1e9a10248de60cddfa1fd",
                "sha256:08b335fb0c45f0a9e2478a9ece6a1bfb00b6f4c4780f9be3cf36479c5d8dd374",
                "sha256:0b70c1f800059c92479dc94dda41288fd6607f741f9b1b8f89a21a86428f6383",
                "sha256:0d9f8930092558fd15c9e07198625efb698f7cc00b3dc311c83eeec2540226a8",
                "sha256:181ee352691c4434eb1c01802e9daa5edcc1007ff15023a320e2693fed6a661b",
                "sha256:19f5aa7f5078d35ed8e344bcba40f35bc95f9176dddb33fc4f2084e04289fa63",
                "sha256:1a3b2583c86bbfbf417304eeb13400ce7f8725376dc7d3efbf35dc5d7052ad48",
                "sha256:1c9a1dc5e898ce30e2f9c0aa57181cddd4532b22b7780549441d6429d22d3b58",
                "sha256:1f36a1e80ef4ed1996445698fd91e0d3e54738bf597c9995118b92da537d7a28",
                "sha256:20147996376be452cd82cd6c17701daba69a849dc143270fa10fe067bb34562a",
                "sha256:249c8e0055ca597707d71c5ad85fd2a1c8fdb99386a8c6c257e1b47b67a9bec1",
                "sha256:2647192facf63be9ed2d7a49ceb07efe01dc6cfb083bd2cc53c418437400cb99",
                "sha256:264f3a5906c62b9df3a00ad35f6da1987d321a053895bd85f9d5c708de5c0fbf",
                "sha256:2abd669a39be69cdfe145927c7eb53a875b157740bf1e2d49e9619fc6f43362e",
                "sha256:2b2415d5a7b7ee96aa3a54d4775c1fec140476a17ee12353806297e900eaeddc",
                "sha256:2c173f529666bab8e3f948b74c6d91afa22ea147e6ebae49a48229d9020a47c4",
                "sha256:2da81c1492291c1a90987d76a47c7b2d310661bf7c93a9de0511e27b796a8b46",
                "sha256:2eca04a365be380ca1f8fa48b334462e19e3382c0bb7386444d8ca43aa01c481",
                "sha256:37b08df45f02ff1866043b95096cbe91ac99de05936dd09d6611987a82a3306a",
                "sha256:37f79f4f1f06cc96151f4a187528c3fd4a7e1065538a4af9eb68c642365957f7",
                "sha256:3dd5fb7737224e1497c886fb3ca681c15d9c00c76171f53b3c3cc8d16ccfa7fb",
                "sha256:3e3ac5b602fea378243f993d8b707189f9061e55ebb4e56cb9fdef8166060f28",
                "sha256:3f55ae773abd96b1de25fc5c3fb356f491bd19116f8f854ba705beffc1ddc3c5",
                "sha256:4011d5c854aa804c833331d38a2b6f6f2fe58a90c9f615afdb7aa7cf9d31f721",
                "sha256:4145172ab59b6c27695db6d78d040795f635cba732cead19c78cede74800949a",
                "sha256:42b9535aa22ab023704cfc6533e968f7e420affe802d85e956d8a7b4c0b0b5ea",
                "sha256:46a07a258bda12270de02b34c4884f200f864bba3dcd6e3a37fef36a168b859d",
                "sha256:4f13d3f6585bd07657a603780e99beda96a36c86acaba841f131e81393958336",
                "sha256:528e2afaa56d815d2601b857644aeb395afe7e59212ab0659906dc29ae68d9a6",
                "sha256:545e94c84575057d3d5c62634611858dac859702b1519b6ffc58eca7fb1adfcf",
                "sha256:577d40a72550eac1386b77b43836151cb61ff6700adacda2ad4d883ca5a0b6f2",
                "sha256:5967fa631d0ed9f8511dede08bc943a9727c949d05d1efac4ac82b2938024fb7",
                "sha256:5b769396eb358d6b55dbf78f3f7ca631ca1b2fe02136faad5af74f0111b4b6b7",
                "sha256:63c9e2794329ef070844ff9bfc012004aeddc0468dc26970953709723f76c8a5",
                "sha256:6574f619e8734140d96c59bfa8a6a6e7a3336820ccd1bfd95ffa610673b650a2",
                "sha256:6bfe72b249264cc1ff2f3629be240d7d2fdc778d9d298087cdec8524c91cd11f",
                "sha256:736817dbbbd030a69a1faf5413a319976c9c8ba8cdcfa98c022d3b6b2e01eca6",
                "sha256:74a2044b870df7c9360bb3ce7e12f9ddf8e72e49cd3a353a1528cbf166ad2383",
                "sha256:74be3b215a5695690a0f1a9f68b1d1c93f8caad52e23242fcb8ba56aaf060281",
                "sha256:76a8374b294e4ccb39ccaf11d39a0537ed107534139c00b4393ca3b542cc66e5",
                "sha256:7ba239bb37663b2b4cd08e703e79e13321512dccd8e5f0e9451d9e53a6b8509a",
                "sha256:7c40851b659d958c5245c1236e34f0d065cc53dca8d978b49a032c8e0adfda6e",
                "sha256:7cf241dbb50ea71c2e628ab2a32b5bfcd36e199152fc44e5c1edb0b773f1583e",
                "sha256:7cfae77da92a20f56cf89739a557b76e5c6edc094f6ad5c090b9e15fbbfcd1a4",
                "sha256:7d152ec7bb431040af2500e01436c9aa0d993f243346f0594a15755016bf0be1",
                "sha256:80080972e1d000ad0341c7cc58b6855c80bd887675f92871221451d13a975072",
                "sha256:82dbcd6463e580bcfb7561cece35046aaabeac5a9ddb775020160b14e6c58a5d",
                "sha256:8308a8d49d1354278d5c068c888a58d7158a419b2e4d87c7839ed3641498790c",
                "sha256:839676475ac2ccd1532d36af3d10d290a2ca149b702ed464131e450a767550df",
                "sha256:83feb0f682d75a09ddc11aa37ba5c07dd9b824b22915207f6176ea458474ff75",
                "sha256:88956c993a20201744282362e3fd30962a9d86dc4f1dcf2bdb31fab27821b61f",
                "sha256:8a6ad8429340e0a4de89353447c6441329def3632e7b2293a7d6e873217d3c2b",
                "sha256:8ba9fbc5d6e36bfeb5292530321cc56c4ef3f98048647fabd8f57543c34174ec",
                "sha256:8c1f6c8df23be165eb0cb78f305483d00c6827a191e3a38394c658d5b9c80bbd",
                "sha256:91276caef95556faeb4b8f09fe4439670d3d6206fee78d47ddb6e6de837f0b4d",
                "sha256:960e7e460fda2d0af18c75585bbe0c99f90b8f09963844618a621b804f8c3abe",
                "sha256:9656a09653b18b80764647d585750df2dff8928e03a706763ab40ec8c4872acc",
                "sha256:9cd935c0220d012a27c20135c140f9cdcbc6249d5954345c81bfb714071b985c",
                "sha256:a2b3c79586636f1fa69a7bd59c87c15fca80c0d34b5c003d57f2f326e5276575",
                "sha256:a4b9d3f5c48bbe8d9e3758e498b3c34863f2c9b1ac57a4e6310183740e59c980",
                "sha256:a8c2bf286e5d755a075e5e97ba56b3de08cccdad6b323ab0b21cc98875176b03",
                "sha256:a90031658805c63fe488f8e9e7a88b260ea121ba3ee9cdabcece9c9ddb50da39",
                "sha256:ad666a904212aa9a6c77da7dce9d5170008cda76b7776e6731928b3f8a0d40fa",
                "sha256:af2d1648eb625a460eee07d3e1ea3a4a6e84a1fb3a107f6a8e95ac19f7dcce67",
                "sha256:b3d4b390ee70ca9263b331ccfaf9819ee20e90dfd0201a295e23eb64a005dbef",
                "sha256:ba4432301ad7eeb1b00848cf46fae0e5fecfd18a8cb5fdcf856c67985f79ecc7",
                "sha256:bc3179e0815827cf963e634095ae5715ee73a5af61defbc8d6ca79f1bdae1d1d",
                "sha256:c5fd099acaee2325f01281a130a39da08d885e4dedf01b84bf156ec2737d78fe",
                "sha256:c797ea56f36c6f248656f0223b11307fdf4a1886f3555eba371f34152b07677f",
                "sha256:cd4ea56c9542ad0091dfdef3e8572ae7a746e1e91eb56c9e08b8d0808b40f1d1",
                "sha256:cdd6f8738e1f1d9df5b1603bb03cb30e442710e5672262b95d0f9fcb4edb0dab",
                "sha256:d0580faeb9def6d0beb7aa666294d5604e569c4e24111ada423cf9936768d95c",
                "sha256:d11afdc5992bbd7af60ed5eb519873690d921425299f51d80aa3099ed49f2bcc",
                "sha256:d1d388d2f5f5a6065cf83c54dd12112b7389095669ff395e632003ae8999c6b8",
                "sha256:d20da6b4c7aa9ee75ad0730beaba15d65157f5beeaca54a038bb968f92bf3ce3",
                "sha256:d22e0660de24bd8e9ac82f4230a22a5fe4e397265709289d61d5fb333839ba50",
                "sha256:d22f2cb82e0b40e427a74a93c9a4231335bbc548aed79955dde0b64ea7f88146",
                "sha256:d4fa1eeb9bea6d9b64ac91ec51ee94cc4fc744955df5be393e1c923c920db2b0",
                "sha256:d9793d46d3e6522ae58e9321032827c9c0df1e56cbe5d3de965facb311aed6aa",
                "sha256:dab979662da1c9fbb464e310c0b06cb5f1d174d09a462553af78f0bfb3e01920",
                "sha256:db8d0f0ad92f74feb61c4e4a71f1d573ef37c22ef4dc19cab93e501bfdad8cbd",
                "sha256:df2af1180b8eeececf4f819d22cc0668bfadadfd038b19a90bd2fb2ee419ec6f",
                "sha256:dfb5d2ab183c0efe5e7b8917e4eaa2e837aacafad8a69b89aa6bc81550eed857",
                "sha256:e04f8c76b8d5c70695b4e8f1d0b391d8ef91df00ef488c6c1ffb910176459bc6",
                "sha256:e4a45ba34f904062c63049a760790c6a2fa7a4cc4bd160d8af243b12371aaa05",
                "sha256:e9be1f7c5f9673616f875299339984da9447a40e3aea927750c843d6e5e2e029",
                "sha256:edc91c50e17f5cd945d821f0f1af830522dba0c10267c3aab186dc3dbaab8def",
                "sha256:ee70ee5f4144a45a9e6169000b5b525d82673d5dab9f7587eccc92794814e7ac",
                "sha256:f1059ca9a51c936c9a8d46fbc2c9a6b4c15ab3f13a97f1ad32f024b39666ba85",
                "sha256:f47eef55297799956464efc00c74ae55c48a7b68236856d56183fe1ddf866205",
                "sha256:f4ae6f423cb7d1c6256b7482025ace2825728f53b7ac58bcd574de6ee9d242c2",
                "sha256:f4b15a163448ec79241fb2f1bc5a8ae1a4a304f7a48d948d208a2935b26bf8a5",
                "sha256:f55601fb58f92e4f4f1d05d80c24cb77505dc42103ddfd63ddfdc51d3da46fa2",
                "sha256:fa84bbe22ffa108f91631935c28a623001e335d66e393438258501e618fb0dde",
                "sha256:faa12a9f34671a30ea6bb027f04ec4e1fb8fa3fb3ed030893e729d4d0f3a9791",
                "sha256:fcfd5f91b882eedf8d9601bd21261d6ce0e61a8c66a7152d1f5df08d3f643ab1",
                "sha256:fe30ef31172bdcf946502a945faad110e8fff88c32c4bec9a593df0280e64d8a"
            ],
            "markers": "python_version >= '3.8'",
            "version": "==0.13.1"
>>>>>>> c64ae4f9
        },
        "rsa": {
            "hashes": [
                "sha256:90260d9058e514786967344d0ef75fa8727eed8a7d2e43ce9f4bcf1b536174f7",
                "sha256:e38464a49c6c85d7f1351b0126661487a7e0a14a50f1675ec50eb34d4f20ef21"
            ],
            "markers": "python_version >= '3.6' and python_version < '4'",
            "version": "==4.9"
        },
        "scipy": {
            "hashes": [
                "sha256:00150c5eae7b610c32589dda259eacc7c4f1665aedf25d921907f4d08a951b1c",
                "sha256:028eccd22e654b3ea01ee63705681ee79933652b2d8f873e7949898dda6d11b6",
                "sha256:1b7c3dca977f30a739e0409fb001056484661cb2541a01aba0bb0029f7b68db8",
                "sha256:2c6ff6ef9cc27f9b3db93a6f8b38f97387e6e0591600369a297a50a8e96e835d",
                "sha256:36750b7733d960d7994888f0d148d31ea3017ac15eef664194b4ef68d36a4a97",
                "sha256:530f9ad26440e85766509dbf78edcfe13ffd0ab7fec2560ee5c36ff74d6269ff",
                "sha256:5e347b14fe01003d3b78e196e84bd3f48ffe4c8a7b8a1afbcb8f5505cb710993",
                "sha256:6550466fbeec7453d7465e74d4f4b19f905642c89a7525571ee91dd7adabb5a3",
                "sha256:6df1468153a31cf55ed5ed39647279beb9cfb5d3f84369453b49e4b8502394fd",
                "sha256:6e619aba2df228a9b34718efb023966da781e89dd3d21637b27f2e54db0410d7",
                "sha256:8fce70f39076a5aa62e92e69a7f62349f9574d8405c0a5de6ed3ef72de07f446",
                "sha256:90a2b78e7f5733b9de748f589f09225013685f9b218275257f8a8168ededaeaa",
                "sha256:91af76a68eeae0064887a48e25c4e616fa519fa0d38602eda7e0f97d65d57937",
                "sha256:933baf588daa8dc9a92c20a0be32f56d43faf3d1a60ab11b3f08c356430f6e56",
                "sha256:acf8ed278cc03f5aff035e69cb511741e0418681d25fbbb86ca65429c4f4d9cd",
                "sha256:ad669df80528aeca5f557712102538f4f37e503f0c5b9541655016dd0932ca79",
                "sha256:b030c6674b9230d37c5c60ab456e2cf12f6784596d15ce8da9365e70896effc4",
                "sha256:b9999c008ccf00e8fbcce1236f85ade5c569d13144f77a1946bef8863e8f6eb4",
                "sha256:bc9a714581f561af0848e6b69947fda0614915f072dfd14142ed1bfe1b806710",
                "sha256:ce7fff2e23ab2cc81ff452a9444c215c28e6305f396b2ba88343a567feec9660",
                "sha256:cf00bd2b1b0211888d4dc75656c0412213a8b25e80d73898083f402b50f47e41",
                "sha256:d10e45a6c50211fe256da61a11c34927c68f277e03138777bdebedd933712fea",
                "sha256:ee410e6de8f88fd5cf6eadd73c135020bfbbbdfcd0f6162c36a7638a1ea8cc65",
                "sha256:f313b39a7e94f296025e3cffc2c567618174c0b1dde173960cf23808f9fae4be",
                "sha256:f3cd9e7b3c2c1ec26364856f9fbe78695fe631150f94cd1c22228456404cf1ec"
            ],
            "markers": "python_version >= '3.9'",
            "version": "==1.11.4"
        },
        "send2trash": {
            "hashes": [
                "sha256:a384719d99c07ce1eefd6905d2decb6f8b7ed054025bb0e618919f945de4f679",
                "sha256:c132d59fa44b9ca2b1699af5c86f57ce9f4c5eb56629d5d55fbb7a35f84e2312"
            ],
            "markers": "python_version >= '2.7' and python_version not in '3.0, 3.1, 3.2, 3.3, 3.4'",
            "version": "==1.8.2"
        },
        "sentry-sdk": {
            "hashes": [
<<<<<<< HEAD
                "sha256:04e392db9a0d59bd49a51b9e3a92410ac5867556820465057c2ef89a38e953e9",
                "sha256:a7865952701e46d38b41315c16c075367675c48d049b90a4cc2e41991ebc7efa"
            ],
            "version": "==1.35.0"
=======
                "sha256:25d574f94fdf72199e331c2401fdac60d01b5be8f32822174c51c3ff0fc2f8cb",
                "sha256:f32dd16547f2f45e1c71a96fd4a48925e629541f7ddfe3d5d25ef7d5e94eb3c8"
            ],
            "version": "==1.36.0"
>>>>>>> c64ae4f9
        },
        "setproctitle": {
            "hashes": [
                "sha256:00e6e7adff74796ef12753ff399491b8827f84f6c77659d71bd0b35870a17d8f",
                "sha256:059f4ce86f8cc92e5860abfc43a1dceb21137b26a02373618d88f6b4b86ba9b2",
                "sha256:088b9efc62d5aa5d6edf6cba1cf0c81f4488b5ce1c0342a8b67ae39d64001120",
                "sha256:0d3a953c50776751e80fe755a380a64cb14d61e8762bd43041ab3f8cc436092f",
                "sha256:1342f4fdb37f89d3e3c1c0a59d6ddbedbde838fff5c51178a7982993d238fe4f",
                "sha256:184239903bbc6b813b1a8fc86394dc6ca7d20e2ebe6f69f716bec301e4b0199d",
                "sha256:195c961f54a09eb2acabbfc90c413955cf16c6e2f8caa2adbf2237d1019c7dd8",
                "sha256:1f5d9027eeda64d353cf21a3ceb74bb1760bd534526c9214e19f052424b37e42",
                "sha256:200620c3b15388d7f3f97e0ae26599c0c378fdf07ae9ac5a13616e933cbd2086",
                "sha256:200ede6fd11233085ba9b764eb055a2a191fb4ffb950c68675ac53c874c22e20",
                "sha256:21112fcd2195d48f25760f0eafa7a76510871bbb3b750219310cf88b04456ae3",
                "sha256:224602f0939e6fb9d5dd881be1229d485f3257b540f8a900d4271a2c2aa4e5f4",
                "sha256:287490eb90e7a0ddd22e74c89a92cc922389daa95babc833c08cf80c84c4df0a",
                "sha256:2982efe7640c4835f7355fdb4da313ad37fb3b40f5c69069912f8048f77b28c8",
                "sha256:2df2b67e4b1d7498632e18c56722851ba4db5d6a0c91aaf0fd395111e51cdcf4",
                "sha256:2e4a8104db15d3462e29d9946f26bed817a5b1d7a47eabca2d9dc2b995991503",
                "sha256:2e71f6365744bf53714e8bd2522b3c9c1d83f52ffa6324bd7cbb4da707312cd8",
                "sha256:334f7ed39895d692f753a443102dd5fed180c571eb6a48b2a5b7f5b3564908c8",
                "sha256:33c5609ad51cd99d388e55651b19148ea99727516132fb44680e1f28dd0d1de9",
                "sha256:37a62cbe16d4c6294e84670b59cf7adcc73faafe6af07f8cb9adaf1f0e775b19",
                "sha256:38ae9a02766dad331deb06855fb7a6ca15daea333b3967e214de12cfae8f0ef5",
                "sha256:38da436a0aaace9add67b999eb6abe4b84397edf4a78ec28f264e5b4c9d53cd5",
                "sha256:415bfcfd01d1fbf5cbd75004599ef167a533395955305f42220a585f64036081",
                "sha256:417de6b2e214e837827067048f61841f5d7fc27926f2e43954567094051aff18",
                "sha256:477d3da48e216d7fc04bddab67b0dcde633e19f484a146fd2a34bb0e9dbb4a1e",
                "sha256:4a6ba2494a6449b1f477bd3e67935c2b7b0274f2f6dcd0f7c6aceae10c6c6ba3",
                "sha256:4fe1c49486109f72d502f8be569972e27f385fe632bd8895f4730df3c87d5ac8",
                "sha256:507e8dc2891021350eaea40a44ddd887c9f006e6b599af8d64a505c0f718f170",
                "sha256:53bc0d2358507596c22b02db079618451f3bd720755d88e3cccd840bafb4c41c",
                "sha256:554eae5a5b28f02705b83a230e9d163d645c9a08914c0ad921df363a07cf39b1",
                "sha256:59335d000c6250c35989394661eb6287187854e94ac79ea22315469ee4f4c244",
                "sha256:5a740f05d0968a5a17da3d676ce6afefebeeeb5ce137510901bf6306ba8ee002",
                "sha256:5bc94cf128676e8fac6503b37763adb378e2b6be1249d207630f83fc325d9b11",
                "sha256:64286f8a995f2cd934082b398fc63fca7d5ffe31f0e27e75b3ca6b4efda4e353",
                "sha256:664698ae0013f986118064b6676d7dcd28fefd0d7d5a5ae9497cbc10cba48fa5",
                "sha256:68f960bc22d8d8e4ac886d1e2e21ccbd283adcf3c43136161c1ba0fa509088e0",
                "sha256:69d565d20efe527bd8a9b92e7f299ae5e73b6c0470f3719bd66f3cd821e0d5bd",
                "sha256:6a143b31d758296dc2f440175f6c8e0b5301ced3b0f477b84ca43cdcf7f2f476",
                "sha256:6a249415f5bb88b5e9e8c4db47f609e0bf0e20a75e8d744ea787f3092ba1f2d0",
                "sha256:6b9e62ddb3db4b5205c0321dd69a406d8af9ee1693529d144e86bd43bcb4b6c0",
                "sha256:7f1d36a1e15a46e8ede4e953abb104fdbc0845a266ec0e99cc0492a4364f8c44",
                "sha256:816330675e3504ae4d9a2185c46b573105d2310c20b19ea2b4596a9460a4f674",
                "sha256:87e668f9561fd3a457ba189edfc9e37709261287b52293c115ae3487a24b92f6",
                "sha256:897a73208da48db41e687225f355ce993167079eda1260ba5e13c4e53be7f754",
                "sha256:8c331e91a14ba4076f88c29c777ad6b58639530ed5b24b5564b5ed2fd7a95452",
                "sha256:950f6476d56ff7817a8fed4ab207727fc5260af83481b2a4b125f32844df513a",
                "sha256:9617b676b95adb412bb69645d5b077d664b6882bb0d37bfdafbbb1b999568d85",
                "sha256:9e3b99b338598de0bd6b2643bf8c343cf5ff70db3627af3ca427a5e1a1a90dd9",
                "sha256:a1fcac43918b836ace25f69b1dca8c9395253ad8152b625064415b1d2f9be4fb",
                "sha256:a680d62c399fa4b44899094027ec9a1bdaf6f31c650e44183b50d4c4d0ccc085",
                "sha256:a6d50252377db62d6a0bb82cc898089916457f2db2041e1d03ce7fadd4a07381",
                "sha256:a83ca086fbb017f0d87f240a8f9bbcf0809f3b754ee01cec928fff926542c450",
                "sha256:a911b26264dbe9e8066c7531c0591cfab27b464459c74385b276fe487ca91c12",
                "sha256:ab2900d111e93aff5df9fddc64cf51ca4ef2c9f98702ce26524f1acc5a786ae7",
                "sha256:ab92e51cd4a218208efee4c6d37db7368fdf182f6e7ff148fb295ecddf264287",
                "sha256:accb66d7b3ccb00d5cd11d8c6e07055a4568a24c95cf86109894dcc0c134cc89",
                "sha256:ad6d20f9541f5f6ac63df553b6d7a04f313947f550eab6a61aa758b45f0d5657",
                "sha256:aeaa71fb9568ebe9b911ddb490c644fbd2006e8c940f21cb9a1e9425bd709574",
                "sha256:af2c67ae4c795d1674a8d3ac1988676fa306bcfa1e23fddb5e0bd5f5635309ca",
                "sha256:af4061f67fd7ec01624c5e3c21f6b7af2ef0e6bab7fbb43f209e6506c9ce0092",
                "sha256:b1067647ac7aba0b44b591936118a22847bda3c507b0a42d74272256a7a798e9",
                "sha256:b5901a31012a40ec913265b64e48c2a4059278d9f4e6be628441482dd13fb8b5",
                "sha256:bbbd6c7de0771c84b4aa30e70b409565eb1fc13627a723ca6be774ed6b9d9fa3",
                "sha256:bdfd7254745bb737ca1384dee57e6523651892f0ea2a7344490e9caefcc35e64",
                "sha256:c05ac48ef16ee013b8a326c63e4610e2430dbec037ec5c5b58fcced550382b74",
                "sha256:c1c84beab776b0becaa368254801e57692ed749d935469ac10e2b9b825dbdd8e",
                "sha256:c32c41ace41f344d317399efff4cffb133e709cec2ef09c99e7a13e9f3b9483c",
                "sha256:c3ba57029c9c50ecaf0c92bb127224cc2ea9fda057b5d99d3f348c9ec2855ad3",
                "sha256:c7951820b77abe03d88b114b998867c0f99da03859e5ab2623d94690848d3e45",
                "sha256:c913e151e7ea01567837ff037a23ca8740192880198b7fbb90b16d181607caae",
                "sha256:c9a402881ec269d0cc9c354b149fc29f9ec1a1939a777f1c858cdb09c7a261df",
                "sha256:cbf16381c7bf7f963b58fb4daaa65684e10966ee14d26f5cc90f07049bfd8c1e",
                "sha256:d4460795a8a7a391e3567b902ec5bdf6c60a47d791c3b1d27080fc203d11c9dc",
                "sha256:d7f27e0268af2d7503386e0e6be87fb9b6657afd96f5726b733837121146750d",
                "sha256:d876d355c53d975c2ef9c4f2487c8f83dad6aeaaee1b6571453cb0ee992f55f6",
                "sha256:da0d57edd4c95bf221b2ebbaa061e65b1788f1544977288bdf95831b6e44e44d",
                "sha256:ddedd300cd690a3b06e7eac90ed4452348b1348635777ce23d460d913b5b63c3",
                "sha256:df3f4274b80709d8bcab2f9a862973d453b308b97a0b423a501bcd93582852e3",
                "sha256:e18b7bd0898398cc97ce2dfc83bb192a13a087ef6b2d5a8a36460311cb09e775",
                "sha256:e5119a211c2e98ff18b9908ba62a3bd0e3fabb02a29277a7232a6fb4b2560aa0",
                "sha256:e5e08e232b78ba3ac6bc0d23ce9e2bee8fad2be391b7e2da834fc9a45129eb87",
                "sha256:eae8988e78192fd1a3245a6f4f382390b61bce6cfcc93f3809726e4c885fa68d",
                "sha256:f05e66746bf9fe6a3397ec246fe481096664a9c97eb3fea6004735a4daf867fd",
                "sha256:f1da82c3e11284da4fcbf54957dafbf0655d2389cd3d54e4eaba636faf6d117a",
                "sha256:f38d48abc121263f3b62943f84cbaede05749047e428409c2c199664feb6abc7",
                "sha256:f5e7266498cd31a4572378c61920af9f6b4676a73c299fce8ba93afd694f8ae7",
                "sha256:fc74e84fdfa96821580fb5e9c0b0777c1c4779434ce16d3d62a9c4d8c710df39",
                "sha256:ff814dea1e5c492a4980e3e7d094286077054e7ea116cbeda138819db194b2cd"
            ],
            "markers": "python_version >= '3.7'",
            "version": "==1.3.3"
        },
        "setuptools": {
            "hashes": [
<<<<<<< HEAD
                "sha256:4ac1475276d2f1c48684874089fefcd83bd7162ddaafb81fac866ba0db282a87",
                "sha256:b454a35605876da60632df1a60f736524eb73cc47bbc9f3f1ef1b644de74fd2a"
            ],
            "markers": "python_version >= '3.8'",
            "version": "==68.2.2"
=======
                "sha256:1e8fdff6797d3865f37397be788a4e3cba233608e9b509382a2777d25ebde7f2",
                "sha256:735896e78a4742605974de002ac60562d286fa8051a7e2299445e8e8fbb01aa6"
            ],
            "markers": "python_version >= '3.8'",
            "version": "==69.0.2"
>>>>>>> c64ae4f9
        },
        "shortuuid": {
            "hashes": [
                "sha256:27ea8f28b1bd0bf8f15057a3ece57275d2059d2b0bb02854f02189962c13b6aa",
                "sha256:fc75f2615914815a8e4cb1501b3a513745cb66ef0fd5fc6fb9f8c3fa3481f789"
            ],
            "markers": "python_version >= '3.5'",
            "version": "==1.0.11"
        },
        "six": {
            "hashes": [
                "sha256:1e61c37477a1626458e36f7b1d82aa5c9b094fa4802892072e49de9c60c4c926",
                "sha256:8abb2f1d86890a2dfb989f9a77cfcfd3e47c2a354b01111771326f8aa26e0254"
            ],
            "markers": "python_version >= '2.7' and python_version not in '3.0, 3.1, 3.2'",
            "version": "==1.16.0"
        },
        "smmap": {
            "hashes": [
                "sha256:dceeb6c0028fdb6734471eb07c0cd2aae706ccaecab45965ee83f11c8d3b1f62",
                "sha256:e6d8668fa5f93e706934a62d7b4db19c8d9eb8cf2adbb75ef1b675aa332b69da"
            ],
            "markers": "python_version >= '3.7'",
            "version": "==5.0.1"
        },
        "sniffio": {
            "hashes": [
                "sha256:e60305c5e5d314f5389259b7f22aaa33d8f7dee49763119234af3755c55b9101",
                "sha256:eecefdce1e5bbfb7ad2eeaabf7c1eeb404d7757c379bd1f7e5cce9d8bf425384"
            ],
            "markers": "python_version >= '3.7'",
            "version": "==1.3.0"
        },
        "snowballstemmer": {
            "hashes": [
                "sha256:09b16deb8547d3412ad7b590689584cd0fe25ec8db3be37788be3810cbf19cb1",
                "sha256:c8e1716e83cc398ae16824e5572ae04e0d9fc2c6b985fb0f900f5f0c96ecba1a"
            ],
            "version": "==2.2.0"
        },
        "soupsieve": {
            "hashes": [
                "sha256:5663d5a7b3bfaeee0bc4372e7fc48f9cff4940b3eec54a6451cc5299f1097690",
                "sha256:eaa337ff55a1579b6549dc679565eac1e3d000563bcb1c8ab0d0fefbc0c2cdc7"
            ],
            "markers": "python_version >= '3.8'",
            "version": "==2.5"
        },
        "sphinx": {
            "hashes": [
                "sha256:1e09160a40b956dc623c910118fa636da93bd3ca0b9876a7b3df90f07d691560",
                "sha256:9a5160e1ea90688d5963ba09a2dcd8bdd526620edbb65c328728f1b2228d5ab5"
            ],
            "index": "pypi",
            "markers": "python_version >= '3.9'",
            "version": "==7.2.6"
        },
        "sphinxcontrib-applehelp": {
            "hashes": [
                "sha256:094c4d56209d1734e7d252f6e0b3ccc090bd52ee56807a5d9315b19c122ab15d",
                "sha256:39fdc8d762d33b01a7d8f026a3b7d71563ea3b72787d5f00ad8465bd9d6dfbfa"
            ],
            "markers": "python_version >= '3.9'",
            "version": "==1.0.7"
        },
        "sphinxcontrib-devhelp": {
            "hashes": [
                "sha256:63b41e0d38207ca40ebbeabcf4d8e51f76c03e78cd61abe118cf4435c73d4212",
                "sha256:fe8009aed765188f08fcaadbb3ea0d90ce8ae2d76710b7e29ea7d047177dae2f"
            ],
            "markers": "python_version >= '3.9'",
            "version": "==1.0.5"
        },
        "sphinxcontrib-htmlhelp": {
            "hashes": [
                "sha256:6c26a118a05b76000738429b724a0568dbde5b72391a688577da08f11891092a",
                "sha256:8001661c077a73c29beaf4a79968d0726103c5605e27db92b9ebed8bab1359e9"
            ],
            "markers": "python_version >= '3.9'",
            "version": "==2.0.4"
        },
        "sphinxcontrib-jsmath": {
            "hashes": [
                "sha256:2ec2eaebfb78f3f2078e73666b1415417a116cc848b72e5172e596c871103178",
                "sha256:a9925e4a4587247ed2191a22df5f6970656cb8ca2bd6284309578f2153e0c4b8"
            ],
            "markers": "python_version >= '3.5'",
            "version": "==1.0.1"
        },
        "sphinxcontrib-qthelp": {
            "hashes": [
                "sha256:62b9d1a186ab7f5ee3356d906f648cacb7a6bdb94d201ee7adf26db55092982d",
                "sha256:bf76886ee7470b934e363da7a954ea2825650013d367728588732c7350f49ea4"
            ],
            "markers": "python_version >= '3.9'",
            "version": "==1.0.6"
        },
        "sphinxcontrib-serializinghtml": {
            "hashes": [
                "sha256:0c64ff898339e1fac29abd2bf5f11078f3ec413cfe9c046d3120d7ca65530b54",
                "sha256:9b36e503703ff04f20e9675771df105e58aa029cfcbc23b8ed716019b7416ae1"
            ],
            "markers": "python_version >= '3.9'",
            "version": "==1.1.9"
        },
        "stack-data": {
            "hashes": [
                "sha256:836a778de4fec4dcd1dcd89ed8abff8a221f58308462e1c4aa2a3cf30148f0b9",
                "sha256:d5558e0c25a4cb0853cddad3d77da9891a08cb85dd9f9f91b9f8cd66e511e695"
            ],
            "version": "==0.6.3"
        },
        "terminado": {
            "hashes": [
                "sha256:1ea08a89b835dd1b8c0c900d92848147cef2537243361b2e3f4dc15df9b6fded",
                "sha256:87b0d96642d0fe5f5abd7783857b9cab167f221a39ff98e3b9619a788a3c0f2e"
            ],
            "markers": "python_version >= '3.8'",
            "version": "==0.18.0"
        },
        "tinycss2": {
            "hashes": [
                "sha256:2b80a96d41e7c3914b8cda8bc7f705a4d9c49275616e886103dd839dfc847847",
                "sha256:8cff3a8f066c2ec677c06dbc7b45619804a6938478d9d73c284b29d14ecb0627"
            ],
            "markers": "python_version >= '3.7'",
            "version": "==1.2.1"
        },
        "tokenize-rt": {
            "hashes": [
                "sha256:9fe80f8a5c1edad2d3ede0f37481cc0cc1538a2f442c9c2f9e4feacd2792d054",
                "sha256:b79d41a65cfec71285433511b50271b05da3584a1da144a0752e9c621a285289"
            ],
            "version": "==5.2.0"
        },
        "tornado": {
            "hashes": [
                "sha256:1bd19ca6c16882e4d37368e0152f99c099bad93e0950ce55e71daed74045908f",
                "sha256:22d3c2fa10b5793da13c807e6fc38ff49a4f6e1e3868b0a6f4164768bb8e20f5",
                "sha256:502fba735c84450974fec147340016ad928d29f1e91f49be168c0a4c18181e1d",
                "sha256:65ceca9500383fbdf33a98c0087cb975b2ef3bfb874cb35b8de8740cf7f41bd3",
                "sha256:71a8db65160a3c55d61839b7302a9a400074c9c753040455494e2af74e2501f2",
                "sha256:7ac51f42808cca9b3613f51ffe2a965c8525cb1b00b7b2d56828b8045354f76a",
                "sha256:7d01abc57ea0dbb51ddfed477dfe22719d376119844e33c661d873bf9c0e4a16",
                "sha256:805d507b1f588320c26f7f097108eb4023bbaa984d63176d1652e184ba24270a",
                "sha256:9dc4444c0defcd3929d5c1eb5706cbe1b116e762ff3e0deca8b715d14bf6ec17",
                "sha256:ceb917a50cd35882b57600709dd5421a418c29ddc852da8bcdab1f0db33406b0",
                "sha256:e7d8db41c0181c80d76c982aacc442c0783a2c54d6400fe028954201a2e032fe"
            ],
            "markers": "python_version >= '3.8'",
            "version": "==6.3.3"
        },
        "traitlets": {
            "hashes": [
                "sha256:9b232b9430c8f57288c1024b34a8f0251ddcc47268927367a0dd3eeaca40deb5",
                "sha256:baf991e61542da48fe8aef8b779a9ea0aa38d8a54166ee250d5af5ecf4486619"
            ],
            "markers": "python_version >= '3.8'",
            "version": "==5.13.0"
        },
        "types-python-dateutil": {
            "hashes": [
                "sha256:1f4f10ac98bb8b16ade9dbee3518d9ace017821d94b057a425b069f834737f4b",
                "sha256:f977b8de27787639986b4e28963263fd0e5158942b3ecef91b9335c130cb1ce9"
            ],
            "version": "==2.8.19.14"
        },
        "typing-extensions": {
            "hashes": [
                "sha256:8f92fc8806f9a6b641eaa5318da32b44d401efaac0f6678c9bc448ba3605faa0",
                "sha256:df8e4339e9cb77357558cbdbceca33c303714cf861d1eef15e1070055ae8b7ef"
            ],
            "markers": "python_version >= '3.8'",
            "version": "==4.8.0"
        },
        "uri-template": {
            "hashes": [
                "sha256:0e00f8eb65e18c7de20d595a14336e9f337ead580c70934141624b6d1ffdacc7",
                "sha256:a44a133ea12d44a0c0f06d7d42a52d71282e77e2f937d8abd5655b8d56fc1363"
            ],
            "version": "==1.3.0"
        },
        "uritemplate": {
            "hashes": [
                "sha256:4346edfc5c3b79f694bccd6d6099a322bbeb628dbf2cd86eea55a456ce5124f0",
                "sha256:830c08b8d99bdd312ea4ead05994a38e8936266f84b9a7878232db50b044e02e"
            ],
            "markers": "python_version >= '3.6'",
            "version": "==4.1.1"
        },
        "urllib3": {
            "hashes": [
                "sha256:55901e917a5896a349ff771be919f8bd99aff50b79fe58fec595eb37bbc56bb3",
                "sha256:df7aa8afb0148fa78488e7899b2c59b5f4ffcfa82e6c54ccb9dd37c1d7b52d54"
            ],
            "markers": "python_version >= '3.8'",
            "version": "==2.1.0"
        },
        "wandb": {
            "hashes": [
                "sha256:8d9875f1d8d75fee32dc51f6727bc277ce4f3869d7319ccf5f36ce596597402a",
                "sha256:e103142a5ecdb158d29441c2bf9f935ae149ed562377f7cebffd2a6f7c9de949"
            ],
            "index": "pypi",
            "markers": "python_version >= '3.7'",
            "version": "==0.16.0"
        },
        "wcwidth": {
            "hashes": [
<<<<<<< HEAD
                "sha256:390c7454101092a6a5e43baad8f83de615463af459201709556b6e4b1c861f97",
                "sha256:aec5179002dd0f0d40c456026e74a729661c9d468e1ed64405e3a6c2176ca36f"
            ],
            "version": "==0.2.10"
=======
                "sha256:f01c104efdf57971bcb756f054dd58ddec5204dd15fa31d6503ea57947d97c02",
                "sha256:f26ec43d96c8cbfed76a5075dac87680124fa84e0855195a6184da9c187f133c"
            ],
            "version": "==0.2.12"
>>>>>>> c64ae4f9
        },
        "webcolors": {
            "hashes": [
                "sha256:29bc7e8752c0a1bd4a1f03c14d6e6a72e93d82193738fa860cbff59d0fcc11bf",
                "sha256:c225b674c83fa923be93d235330ce0300373d02885cef23238813b0d5668304a"
            ],
            "version": "==1.13"
        },
        "webencodings": {
            "hashes": [
                "sha256:a0af1213f3c2226497a97e2b3aa01a7e4bee4f403f95be16fc9acd2947514a78",
                "sha256:b36a1c245f2d304965eb4e0a82848379241dc04b865afcc4aab16748587e1923"
            ],
            "version": "==0.5.1"
        },
        "websocket-client": {
            "hashes": [
                "sha256:084072e0a7f5f347ef2ac3d8698a5e0b4ffbfcab607628cadabc650fc9a83a24",
                "sha256:b3324019b3c28572086c4a319f91d1dcd44e6e11cd340232978c684a7650d0df"
            ],
            "markers": "python_version >= '3.8'",
            "version": "==1.6.4"
        },
        "widgetsnbextension": {
            "hashes": [
                "sha256:3c1f5e46dc1166dfd40a42d685e6a51396fd34ff878742a3e47c6f0cc4a2a385",
                "sha256:91452ca8445beb805792f206e560c1769284267a30ceb1cec9f5bcc887d15175"
            ],
            "markers": "python_version >= '3.7'",
            "version": "==4.0.9"
        }
    }
}<|MERGE_RESOLUTION|>--- conflicted
+++ resolved
@@ -430,53 +430,6 @@
         },
         "fonttools": {
             "hashes": [
-<<<<<<< HEAD
-                "sha256:192ebdb3bb1882b7ed3ad4b949a106ddd8b428d046ddce64df2d459f7a2db31b",
-                "sha256:20898476cf9c61795107b91409f4b1cf86de6e92b41095bbe900c05b5b117c96",
-                "sha256:2bff4f9d5edc10b29d2a2daeefd78a47289ba2f751c9bf247925b9d43c6efd79",
-                "sha256:2fe4eed749de2e6bf3aa05d18df04231a712a16c08974af5e67bb9f75a25d10f",
-                "sha256:32e8a5cebfe8f797461b02084104053b2690ebf0cc38eda5beb9ba24ce43c349",
-                "sha256:3302998e02a854a41c930f9f1366eb8092dbc5fe7ff636d86aeb28d232f4610a",
-                "sha256:345a30db8adfbb868221234fb434dd2fc5bfe27baafbaf418528f6c5a5a95584",
-                "sha256:35d88af2b63060ed2b50aa00d38f60edf4c0b9275a77ae1a98e8d2c03540c617",
-                "sha256:367aa3e81a096e9a95dfc0d5afcbd0a299d857bac6d0fe5f1614c6f3e53f447f",
-                "sha256:3b179a284b73802edd6d910e6384f28098cb03bd263fd87db6abb31679f68863",
-                "sha256:3eb365cd8ae4765973fa036aed0077ac26f37b2f8240a72c4a29cd9d8a31027f",
-                "sha256:42eefbb1babf81de40ab4a6ace6018c8c5a0d79ece0f986f73a9904b26ee511b",
-                "sha256:437204780611f9f80f74cd4402fa451e920d1c4b6cb474a0818a734b4affc477",
-                "sha256:4831d948bc3cea9cd8bf0c92a087f4392068bcac3b584a61a4c837c48a012337",
-                "sha256:4c805a0b0545fd9becf6dfe8d57e45a7c1af7fdbfd0a7d776c5e999e4edec9f5",
-                "sha256:50152205ed3e16c5878a006ee53ecc402acac9af68357343be1e5c36f66ccb24",
-                "sha256:50b43fd55089ae850a050f0c382f13fc9586279a540b646b28b9e93fbc05b8a3",
-                "sha256:5478a77a15d01a21c569fc4ab6f2faba852a21d0932eef02ac4c4a4b50af8070",
-                "sha256:5cd114cb20b491f6812aa397040b06a469563c1a01ec94c8c5d96b76d84916db",
-                "sha256:718599de63b337518bfa5ce67e4ae462da3dd582a74fbe805f56b3704eb334a1",
-                "sha256:72ec91b85391dd4b06991c0919215ecf910554df2842df32e928155ea5b74aef",
-                "sha256:79a6babb87d7f70f8aed88f157bbdc5d2f01ad8b01e9535ff07e43e96ad25548",
-                "sha256:7a8b9f22d3c147ecdc7be46f9f1e1df0523541df0535fac5bdd653726218d068",
-                "sha256:877e36afce69cfdbd0453a4f44b16e865ac29f06df29f10f0b822a68ab858e86",
-                "sha256:8c7985017e7fb2c2613fa5c440457cd45a6ea808f8d08ed70c27e02e6862cbbe",
-                "sha256:8f4e22c5128cb604d3b0b869eb8d3092a1c10cbe6def402ff46bb920f7169374",
-                "sha256:948b35e54b0c1b6acf9d63c70515051b7d400d69b61c91377cf0e8742d71c44d",
-                "sha256:979fc845703e0d9b35bc65379fcf34d050e04c3e0b3381a0f66b0be33183da1c",
-                "sha256:b1c2cb1e2a7cfeaeb40b8823f238d7e02929b3a0b53e133e757dec5e99c327c9",
-                "sha256:b6a77e3b994649f72fb46b0b8cfe64481b5640e5aecc2d77961300a34fe1dc4f",
-                "sha256:ba82ee938bd7ea16762124a650bf2529f67dfe9999f64e0ebe1ef0a04baceafd",
-                "sha256:ba9c407d8bd63b21910b98399aeec87e24ca9c3e62ea60c246e505c4a4df6c27",
-                "sha256:bcb0fde94374ba00c118d632b0b5f1f4447401313166bcb14d737322928e358f",
-                "sha256:c26649a6ce6f1ce4dd6748f64b18f70e39c618c6188286ab9534a949da28164c",
-                "sha256:c329e21502c894fe4c800e32bc3ce37c6b5ca95778d32dff17d7ebf5cac94efa",
-                "sha256:cde83f83919ae7569a0316e093e04022dbb8ae5217f41cf591f125dd35d4dc0d",
-                "sha256:dd752b778b37863cf5146d0112aafcd5693235831f09303809ab9c1e564c236b",
-                "sha256:e3bbca4f873d96c20757c24c70a903251a8998e1931bd888b49956f21d94b441",
-                "sha256:e84084cc325f888c3495df7ec25f6133be0f606efb80a9c9e072ea6064ede9ac",
-                "sha256:f647d270ee90f70acbf5b31a53d486ba0897624236f9056d624c4e436386a14e",
-                "sha256:f77b6c0add23a3f1ec8eda40015bcb8e92796f7d06a074de102a31c7d007c05b",
-                "sha256:fad1c74aa10b77764d3cdf3481bd181d4949e0b46f2da6f9e57543d4adbda177"
-            ],
-            "markers": "python_version >= '3.8'",
-            "version": "==4.44.3"
-=======
                 "sha256:03ed3bda541e86725f6b4e1b94213f13ed1ae51a5a1f167028534cedea38c010",
                 "sha256:0dc7617d96b1e668eea9250e1c1fe62d0c78c3f69573ce7e3332cc40e6d84356",
                 "sha256:105099968b58a5b4cef6f3eb409db8ea8578b302a9d05e23fecba1b8b0177b5f",
@@ -522,7 +475,6 @@
             ],
             "markers": "python_version >= '3.8'",
             "version": "==4.45.1"
->>>>>>> c64ae4f9
         },
         "frozenlist": {
             "hashes": [
@@ -621,19 +573,11 @@
         },
         "imageio": {
             "hashes": [
-<<<<<<< HEAD
-                "sha256:70e63a8955fb08242c9cbc4cdc40728ab892f76955b99cc6a0c5f304b4b84970",
-                "sha256:e425ad36c605308d9ea6d93eda7b0987926059b8b86220e142a599a7975128dd"
-            ],
-            "markers": "python_version >= '3.8'",
-            "version": "==2.32.0"
-=======
                 "sha256:39999d05eb500089e60be467dd7d618f56e142229b44c3961c2b420eeb538d7e",
                 "sha256:d580d6576d0ae39c459a444a23f6f61fe72123a3df2264f5fce8c87784a4be2e"
             ],
             "markers": "python_version >= '3.8'",
             "version": "==2.33.0"
->>>>>>> c64ae4f9
         },
         "imutils": {
             "hashes": [
@@ -1088,65 +1032,6 @@
         },
         "pillow": {
             "hashes": [
-<<<<<<< HEAD
-                "sha256:0462b1496505a3462d0f35dc1c4d7b54069747d65d00ef48e736acda2c8cbdff",
-                "sha256:186f7e04248103482ea6354af6d5bcedb62941ee08f7f788a1c7707bc720c66f",
-                "sha256:19e9adb3f22d4c416e7cd79b01375b17159d6990003633ff1d8377e21b7f1b21",
-                "sha256:28444cb6ad49726127d6b340217f0627abc8732f1194fd5352dec5e6a0105635",
-                "sha256:2872f2d7846cf39b3dbff64bc1104cc48c76145854256451d33c5faa55c04d1a",
-                "sha256:2cc6b86ece42a11f16f55fe8903595eff2b25e0358dec635d0a701ac9586588f",
-                "sha256:2d7e91b4379f7a76b31c2dda84ab9e20c6220488e50f7822e59dac36b0cd92b1",
-                "sha256:2fa6dd2661838c66f1a5473f3b49ab610c98a128fc08afbe81b91a1f0bf8c51d",
-                "sha256:32bec7423cdf25c9038fef614a853c9d25c07590e1a870ed471f47fb80b244db",
-                "sha256:3855447d98cced8670aaa63683808df905e956f00348732448b5a6df67ee5849",
-                "sha256:3a04359f308ebee571a3127fdb1bd01f88ba6f6fb6d087f8dd2e0d9bff43f2a7",
-                "sha256:3a0d3e54ab1df9df51b914b2233cf779a5a10dfd1ce339d0421748232cea9876",
-                "sha256:44e7e4587392953e5e251190a964675f61e4dae88d1e6edbe9f36d6243547ff3",
-                "sha256:459307cacdd4138edee3875bbe22a2492519e060660eaf378ba3b405d1c66317",
-                "sha256:4ce90f8a24e1c15465048959f1e94309dfef93af272633e8f37361b824532e91",
-                "sha256:50bd5f1ebafe9362ad622072a1d2f5850ecfa44303531ff14353a4059113b12d",
-                "sha256:522ff4ac3aaf839242c6f4e5b406634bfea002469656ae8358644fc6c4856a3b",
-                "sha256:552912dbca585b74d75279a7570dd29fa43b6d93594abb494ebb31ac19ace6bd",
-                "sha256:5d6c9049c6274c1bb565021367431ad04481ebb54872edecfcd6088d27edd6ed",
-                "sha256:697a06bdcedd473b35e50a7e7506b1d8ceb832dc238a336bd6f4f5aa91a4b500",
-                "sha256:71671503e3015da1b50bd18951e2f9daf5b6ffe36d16f1eb2c45711a301521a7",
-                "sha256:723bd25051454cea9990203405fa6b74e043ea76d4968166dfd2569b0210886a",
-                "sha256:764d2c0daf9c4d40ad12fbc0abd5da3af7f8aa11daf87e4fa1b834000f4b6b0a",
-                "sha256:787bb0169d2385a798888e1122c980c6eff26bf941a8ea79747d35d8f9210ca0",
-                "sha256:7f771e7219ff04b79e231d099c0a28ed83aa82af91fd5fa9fdb28f5b8d5addaf",
-                "sha256:847e8d1017c741c735d3cd1883fa7b03ded4f825a6e5fcb9378fd813edee995f",
-                "sha256:84efb46e8d881bb06b35d1d541aa87f574b58e87f781cbba8d200daa835b42e1",
-                "sha256:898f1d306298ff40dc1b9ca24824f0488f6f039bc0e25cfb549d3195ffa17088",
-                "sha256:8b451d6ead6e3500b6ce5c7916a43d8d8d25ad74b9102a629baccc0808c54971",
-                "sha256:8f06be50669087250f319b706decf69ca71fdecd829091a37cc89398ca4dc17a",
-                "sha256:92a23b0431941a33242b1f0ce6c88a952e09feeea9af4e8be48236a68ffe2205",
-                "sha256:93139acd8109edcdeffd85e3af8ae7d88b258b3a1e13a038f542b79b6d255c54",
-                "sha256:98533fd7fa764e5f85eebe56c8e4094db912ccbe6fbf3a58778d543cadd0db08",
-                "sha256:9f665d1e6474af9f9da5e86c2a3a2d2d6204e04d5af9c06b9d42afa6ebde3f21",
-                "sha256:b059ac2c4c7a97daafa7dc850b43b2d3667def858a4f112d1aa082e5c3d6cf7d",
-                "sha256:b1be1c872b9b5fcc229adeadbeb51422a9633abd847c0ff87dc4ef9bb184ae08",
-                "sha256:b7cf63d2c6928b51d35dfdbda6f2c1fddbe51a6bc4a9d4ee6ea0e11670dd981e",
-                "sha256:bc2e3069569ea9dbe88d6b8ea38f439a6aad8f6e7a6283a38edf61ddefb3a9bf",
-                "sha256:bcf1207e2f2385a576832af02702de104be71301c2696d0012b1b93fe34aaa5b",
-                "sha256:ca26ba5767888c84bf5a0c1a32f069e8204ce8c21d00a49c90dabeba00ce0145",
-                "sha256:cbe68deb8580462ca0d9eb56a81912f59eb4542e1ef8f987405e35a0179f4ea2",
-                "sha256:d6caf3cd38449ec3cd8a68b375e0c6fe4b6fd04edb6c9766b55ef84a6e8ddf2d",
-                "sha256:d72967b06be9300fed5cfbc8b5bafceec48bf7cdc7dab66b1d2549035287191d",
-                "sha256:d889b53ae2f030f756e61a7bff13684dcd77e9af8b10c6048fb2c559d6ed6eaf",
-                "sha256:de596695a75496deb3b499c8c4f8e60376e0516e1a774e7bc046f0f48cd620ad",
-                "sha256:e6a90167bcca1216606223a05e2cf991bb25b14695c518bc65639463d7db722d",
-                "sha256:ed2d9c0704f2dc4fa980b99d565c0c9a543fe5101c25b3d60488b8ba80f0cce1",
-                "sha256:ee7810cf7c83fa227ba9125de6084e5e8b08c59038a7b2c9045ef4dde61663b4",
-                "sha256:f0b4b06da13275bc02adfeb82643c4a6385bd08d26f03068c2796f60d125f6f2",
-                "sha256:f11c9102c56ffb9ca87134bd025a43d2aba3f1155f508eff88f694b33a9c6d19",
-                "sha256:f5bb289bb835f9fe1a1e9300d011eef4d69661bb9b34d5e196e5e82c4cb09b37",
-                "sha256:f6d3d4c905e26354e8f9d82548475c46d8e0889538cb0657aa9c6f0872a37aa4",
-                "sha256:fcb59711009b0168d6ee0bd8fb5eb259c4ab1717b2f538bbf36bacf207ef7a68",
-                "sha256:fd2a5403a75b54661182b75ec6132437a181209b901446ee5724b589af8edef1"
-            ],
-            "markers": "python_version >= '3.8'",
-            "version": "==10.0.1"
-=======
                 "sha256:00f438bb841382b15d7deb9a05cc946ee0f2c352653c7aa659e75e592f6fa17d",
                 "sha256:0248f86b3ea061e67817c47ecbe82c23f9dd5d5226200eb9090b3873d3ca32de",
                 "sha256:04f6f6149f266a100374ca3cc368b67fb27c4af9f1cc8cb6306d849dcdf12616",
@@ -1204,7 +1089,6 @@
             ],
             "markers": "python_version >= '3.8'",
             "version": "==10.1.0"
->>>>>>> c64ae4f9
         },
         "playsound": {
             "hashes": [
@@ -1407,11 +1291,7 @@
                 "sha256:961d03dc3453ebbc59dbdea9e4e11c5651520a876d0f4db161e8674aae935da9"
             ],
             "index": "pypi",
-<<<<<<< HEAD
-            "markers": "python_version >= '2.7' and python_version not in '3.0, 3.1, 3.2, 3.3'",
-=======
             "markers": "python_version >= '2.7' and python_version not in '3.0, 3.1, 3.2'",
->>>>>>> c64ae4f9
             "version": "==2.8.2"
         },
         "pytorch-lightning": {
@@ -1507,7 +1387,6 @@
             "hashes": [
                 "sha256:58cd2187c01e70e6e26505bca751777aa9f2ee0b7f4300988b709f44e013003f",
                 "sha256:942c5a758f98d790eaed1a29cb6eefc7ffb0d1cf7af05c3d2791656dbd6ad1e1"
-<<<<<<< HEAD
             ],
             "markers": "python_version >= '3.7'",
             "version": "==2.31.0"
@@ -1517,127 +1396,12 @@
                 "sha256:2577c501a2fb8d05a304c09d090d6e47c306fef15809d102b327cf8364bddab5",
                 "sha256:75beac4a47881eeb94d5ea5d6ad31ef88856affe2332b9aafb52c6452ccf0d7a"
             ],
-=======
-            ],
-            "markers": "python_version >= '3.7'",
-            "version": "==2.31.0"
-        },
-        "requests-oauthlib": {
-            "hashes": [
-                "sha256:2577c501a2fb8d05a304c09d090d6e47c306fef15809d102b327cf8364bddab5",
-                "sha256:75beac4a47881eeb94d5ea5d6ad31ef88856affe2332b9aafb52c6452ccf0d7a"
-            ],
->>>>>>> c64ae4f9
             "index": "pypi",
             "markers": "python_version >= '2.7' and python_version not in '3.0, 3.1, 3.2, 3.3'",
             "version": "==1.3.1"
         },
         "rpds-py": {
             "hashes": [
-<<<<<<< HEAD
-                "sha256:0982b59d014efb84a57128e7e69399fb29ad8f2da5b0a5bcbfd12e211c00492e",
-                "sha256:13c8061115f1468de6ffdfb1d31b446e1bd814f1ff6e556862169aacb9fbbc5d",
-                "sha256:152570689a27ae0be1d5f50b21dad38d450b9227d0974f23bd400400ea087e88",
-                "sha256:153b6d8cf7ae4b9ffd09de6abeda661e351e3e06eaafd18a8c104ea00099b131",
-                "sha256:15a2d542de5cbfc6abddc4846d9412b59f8ee9c8dfa0b9c92a29321297c91745",
-                "sha256:169063f346b8fd84f47d986c9c48e6094eb38b839c1287e7cb886b8a2b32195d",
-                "sha256:1758197cc8d7ff383c07405f188253535b4aa7fa745cbc54d221ae84b18e0702",
-                "sha256:189aebd44a07fa7b7966cf78b85bde8335b0b6c3b1c4ef5589f8c03176830107",
-                "sha256:1c9c9cb48ab77ebfa47db25b753f594d4f44959cfe43b713439ca6e3c9329671",
-                "sha256:1e5becd0de924616ca9a12abeb6458568d1dc8fe5c670d5cdb738402a8a8429d",
-                "sha256:1e63b32b856c0f08a56b76967d61b6ad811d8d330a8aebb9d21afadd82a296f6",
-                "sha256:1f22cab655b41033d430f20266bf563b35038a7f01c9a099b0ccfd30a7fb9247",
-                "sha256:2063ab9cd1be7ef6b5ed0f408e2bdf32c060b6f40c097a468f32864731302636",
-                "sha256:240279ca0b2afd6d4710afce1c94bf9e75fc161290bf62c0feba64d64780d80b",
-                "sha256:244be953f13f148b0071d67a610f89cd72eb5013a147e517d6ca3f3f3b7e0380",
-                "sha256:25c9727da2dabc93664a18eda7a70feedf478f0c4c8294e4cdba7f60a479a246",
-                "sha256:26660c74a20fe249fad75ca00bbfcf60e57c3fdbde92971c88a20e07fea1de64",
-                "sha256:28324f2f0247d407daabf7ff357ad9f36126075c92a0cf5319396d96ff4e1248",
-                "sha256:28bb22019f4a783ea06a6b81437d5996551869e8a722ee8720b744f7684d97f4",
-                "sha256:2a29ec68fa9655ce9501bc6ae074b166e8b45c2dfcd2d71d90d1a61758ed8c73",
-                "sha256:2e73511e88368f93c24efe7c9a20b319eaa828bc7431f8a17713efb9e31a39fa",
-                "sha256:2ed65ad3fc5065d13e31e90794e0b52e405b63ae4fab1080caeaadc10a3439c5",
-                "sha256:35cc91cbb0b775705e0feb3362490b8418c408e9e3c3b9cb3b02f6e495f03ee7",
-                "sha256:3a1a38512925829784b5dc38591c757b80cfce115c72c594dc59567dab62b9c4",
-                "sha256:3c5b9ad4d3e05dfcf8629f0d534f92610e9805dbce2fcb9b3c801ddb886431d5",
-                "sha256:4084ab6840bd4d79eff3b5f497add847a7db31ce5a0c2d440c90b2d2b7011857",
-                "sha256:42d0ad129c102856a364ccc7d356faec017af86b3543a8539795f22b6cabad11",
-                "sha256:46be9c0685cce2ea02151aa8308f2c1b78581be41a5dd239448a941a210ef5dd",
-                "sha256:4eb1faf8e2ee9a2de3cb3ae4c8c355914cdc85f2cd7f27edf76444c9550ce1e7",
-                "sha256:50b6d80925dfeb573fc5e38582fb9517c6912dc462cc858a11c8177b0837127a",
-                "sha256:525d19ef0a999229ef0f0a7687ab2c9a00d1b6a47a005006f4d8c4b8975fdcec",
-                "sha256:533d728ea5ad5253af3395102723ca8a77b62de47b2295155650c9a88fcdeec8",
-                "sha256:54b1d671a74395344239ee3adbcd8c496525f6a2b2e54c40fec69620a31a8dcb",
-                "sha256:54e513df45a8a9419e7952ffd26ac9a5b7b1df97fe72530421794b0de29f9d72",
-                "sha256:5c2545bba02f68abdf398ef4990dc77592cc1e5d29438b35b3a3ca34d171fb4b",
-                "sha256:5c6824673f66c47f7ee759c21e973bfce3ceaf2c25cb940cb45b41105dc914e8",
-                "sha256:6052bb47ea583646b8ff562acacb9a2ec5ec847267049cbae3919671929e94c6",
-                "sha256:62772259b3381e2aabf274c74fd1e1ac03b0524de0a6593900684becfa8cfe4b",
-                "sha256:66eb5aa36e857f768c598d2082fafb733eaf53e06e1169c6b4de65636e04ffd0",
-                "sha256:6ad465e5a70580ca9c1944f43a9a71bca3a7b74554347fc96ca0479eca8981f9",
-                "sha256:70cfe098d915f566eeebcb683f49f9404d2f948432891b6e075354336eda9dfb",
-                "sha256:715df74cbcef4387d623c917f295352127f4b3e0388038d68fa577b4e4c6e540",
-                "sha256:7472bd60a8293217444bdc6a46e516feb8d168da44d5f3fccea0336e88e3b79a",
-                "sha256:762013dd59df12380c5444f61ccbf9ae1297027cabbd7aa25891f724ebf8c8f7",
-                "sha256:766b573a964389ef0d91a26bb31e1b59dbc5d06eff7707f3dfcec23d93080ba3",
-                "sha256:7e5fbe9800f09c56967fda88c4d9272955e781699a66102bd098f22511a3f260",
-                "sha256:8220321f2dccd9d66f72639185247cb7bbdd90753bf0b6bfca0fa31dba8af23c",
-                "sha256:84f7f3f18d29a1c645729634003d21d84028bd9c2fd78eba9d028998f46fa5aa",
-                "sha256:87f591ff8cc834fa01ca5899ab5edcd7ee590492a9cdcf43424ac142e731ce3e",
-                "sha256:8a33d2b6340261191bb59adb5a453fa6c7d99de85552bd4e8196411f0509c9bf",
-                "sha256:8b9c1dd90461940315981499df62a627571c4f0992e8bafc5396d33916224cac",
-                "sha256:8c4e84016ba225e09df20fed8befe8c68d14fbeff6078f4a0ff907ae2095e17e",
-                "sha256:8dd69e01b29ff45a0062cad5c480d8aa9301c3ef09da471f86337a78eb2d3405",
-                "sha256:91ca9aaee7ccdfa66d800b5c4ec634fefca947721bab52d6ad2f6350969a3771",
-                "sha256:9435bf4832555c4f769c6be9401664357be33d5f5d8dc58f5c20fb8d21e2c45d",
-                "sha256:95375c44ffb9ea2bc25d67fb66e726ea266ff1572df50b9556fe28a5f3519cd7",
-                "sha256:95c11647fac2a3515ea2614a79e14b7c75025724ad54c91c7db4a6ea5c25ef19",
-                "sha256:9645f7fe10a68b2396d238250b4b264c2632d2eb6ce2cb90aa0fe08adee194be",
-                "sha256:977c6123c359dcc70ce3161b781ab70b0d342de2666944b776617e01a0a7822a",
-                "sha256:97c1be5a018cdad54fa7e5f7d36b9ab45ef941a1d185987f18bdab0a42344012",
-                "sha256:981e46e1e5064f95460381bff4353783b4b5ce351c930e5b507ebe0278c61dac",
-                "sha256:9c4c4b4ff3de834ec5c1c690e5a18233ca78547d003eb83664668ccf09ef1398",
-                "sha256:9f50ca0460f1f7a89ab9b8355d83ac993d5998ad4218e76654ecf8afe648d8aa",
-                "sha256:a2383f400691fd7bd63347d4d75eb2fd525de9d901799a33a4e896c9885609f8",
-                "sha256:a25f514a53927b6b4bd04a9a6a13b55209df54f548660eeed673336c0c946d14",
-                "sha256:a61a152d61e3ae26e0bbba7b2f568f6f25ca0abdeb6553eca7e7c45b59d9b1a9",
-                "sha256:a78861123b002725633871a2096c3a4313224aab3d11b953dced87cfba702418",
-                "sha256:afcec1f5b09d0db70aeb2d90528a9164acb61841a3124e28f6ac0137f4c36cb4",
-                "sha256:afde37e3763c602d0385bce5c12f262e7b1dd2a0f323e239fa9d7b2d4d5d8509",
-                "sha256:b431c2c0ff1ea56048a2b066d99d0c2d151ae7625b20be159b7e699f3e80390b",
-                "sha256:b4de9d20fe68c16b4d97f551a09920745add0c86430262230528b83c2ed2fe90",
-                "sha256:b70a54fb628c1d6400e351674a31ba63d2912b8c5b707f99b408674a5d8b69ab",
-                "sha256:b9a0507342c37132813449393e6e6f351bbff376031cfff1ee6e616402ac7908",
-                "sha256:bad6758df5f1042b35683bd1811d5432ac1b17700a5a2a51fdc293f7df5f7827",
-                "sha256:c07cb9bcccd08f9bc2fd05bf586479df4272ea5a6a70fbcb59b018ed48a5a84d",
-                "sha256:c10326e30c97a95b7e1d75e5200ef0b9827aa0f861e331e43b15dfdfd63e669b",
-                "sha256:c1a920fa679ec2758411d66bf68840b0a21317b9954ab0e973742d723bb67709",
-                "sha256:c1e37dfffe8959a492b7b331995f291847a41a035b4aad82d6060f38e8378a2b",
-                "sha256:c472409037e05ed87b99430f97a6b82130328bb977502813547e8ee6a3392502",
-                "sha256:c8a9cec0f49df9bac252d92f138c0d7708d98828e21fd57db78087d8f50b5656",
-                "sha256:c99f9dda2c959f7bb69a7125e192c74fcafb7a534a95ccf49313ae3a04807804",
-                "sha256:c9f4c2b7d989426e9fe9b720211172cf10eb5f7aa16c63de2e5dc61457abcf35",
-                "sha256:cdded3cf9e36840b09ccef714d5fa74a03f4eb6cf81e694226ed9cb5e6f90de0",
-                "sha256:d5bf560634ea6e9a59ceb2181a6cd6195a03f48cef9a400eb15e197e18f14548",
-                "sha256:d70a93a40e55da117c511ddc514642bc7d59a95a99137168a5f3f2f876b47962",
-                "sha256:da2852201e8e00c86be82c43d6893e6c380ef648ae53f337ffd1eaa35e3dfb8a",
-                "sha256:e1f40faf406c52c7ae7d208b9140377c06397248978ccb03fbfbb30a0571e359",
-                "sha256:e33b17915c8e4fb2ea8b91bb4c46cba92242c63dd38b87e869ead5ba217e2970",
-                "sha256:e499bf2200eb74774a6f85a7465e3bc5273fa8ef0055590d97a88c1e7ea02eea",
-                "sha256:e6c6fed07d13b9e0fb689356c40c81f1aa92e3c9d91d8fd5816a0348ccd999f7",
-                "sha256:e8f1d466a9747213d3cf7e1afec849cc51edb70d5b4ae9a82eca0f172bfbb6d0",
-                "sha256:eef7ee7c70f8b8698be468d54f9f5e01804f3a1dd5657e8a96363dbd52b9b5ec",
-                "sha256:efdd02971a02f98492a72b25484f1f6125fb9f2166e48cc4c9bfa563349c851b",
-                "sha256:f6c225011467021879c0482316e42d8a28852fc29f0c15d2a435ff457cadccd4",
-                "sha256:f714dd5b705f1c394d1b361d96486c4981055c434a7eafb1a3147ac75e34a3de",
-                "sha256:f7c7ddc8d1a64623068da5a15e28001fbd0f0aff754aae7a75a4be5042191638",
-                "sha256:f9339d1404b87e6d8cb35e485945753be57a99ab9bb389f42629215b2f6bda0f",
-                "sha256:fdaef49055cc0c701fb17b9b34a38ef375e5cdb230b3722d4a12baf9b7cbc6d3",
-                "sha256:fea99967d4a978ce95dd52310bcb4a943b77c61725393bca631b0908047d6e2f"
-            ],
-            "markers": "python_version >= '3.8'",
-            "version": "==0.13.0"
-=======
                 "sha256:0290712eb5603a725769b5d857f7cf15cf6ca93dda3128065bbafe6fdb709beb",
                 "sha256:032c242a595629aacace44128f9795110513ad27217b091e834edec2fb09e800",
                 "sha256:08832078767545c5ee12561ce980714e1e4c6619b5b1e9a10248de60cddfa1fd",
@@ -1740,7 +1504,6 @@
             ],
             "markers": "python_version >= '3.8'",
             "version": "==0.13.1"
->>>>>>> c64ae4f9
         },
         "sahi": {
             "hashes": [
@@ -1842,19 +1605,11 @@
         },
         "setuptools": {
             "hashes": [
-<<<<<<< HEAD
-                "sha256:4ac1475276d2f1c48684874089fefcd83bd7162ddaafb81fac866ba0db282a87",
-                "sha256:b454a35605876da60632df1a60f736524eb73cc47bbc9f3f1ef1b644de74fd2a"
-            ],
-            "markers": "python_version >= '3.8'",
-            "version": "==68.2.2"
-=======
                 "sha256:1e8fdff6797d3865f37397be788a4e3cba233608e9b509382a2777d25ebde7f2",
                 "sha256:735896e78a4742605974de002ac60562d286fa8051a7e2299445e8e8fbb01aa6"
             ],
             "markers": "python_version >= '3.8'",
             "version": "==69.0.2"
->>>>>>> c64ae4f9
         },
         "shapely": {
             "hashes": [
@@ -2165,85 +1920,6 @@
         },
         "yarl": {
             "hashes": [
-<<<<<<< HEAD
-                "sha256:04ab9d4b9f587c06d801c2abfe9317b77cdf996c65a90d5e84ecc45010823571",
-                "sha256:066c163aec9d3d073dc9ffe5dd3ad05069bcb03fcaab8d221290ba99f9f69ee3",
-                "sha256:13414591ff516e04fcdee8dc051c13fd3db13b673c7a4cb1350e6b2ad9639ad3",
-                "sha256:149ddea5abf329752ea5051b61bd6c1d979e13fbf122d3a1f9f0c8be6cb6f63c",
-                "sha256:159d81f22d7a43e6eabc36d7194cb53f2f15f498dbbfa8edc8a3239350f59fe7",
-                "sha256:1b1bba902cba32cdec51fca038fd53f8beee88b77efc373968d1ed021024cc04",
-                "sha256:22a94666751778629f1ec4280b08eb11815783c63f52092a5953faf73be24191",
-                "sha256:2a96c19c52ff442a808c105901d0bdfd2e28575b3d5f82e2f5fd67e20dc5f4ea",
-                "sha256:2b0738fb871812722a0ac2154be1f049c6223b9f6f22eec352996b69775b36d4",
-                "sha256:2c315df3293cd521033533d242d15eab26583360b58f7ee5d9565f15fee1bef4",
-                "sha256:32f1d071b3f362c80f1a7d322bfd7b2d11e33d2adf395cc1dd4df36c9c243095",
-                "sha256:3458a24e4ea3fd8930e934c129b676c27452e4ebda80fbe47b56d8c6c7a63a9e",
-                "sha256:38a3928ae37558bc1b559f67410df446d1fbfa87318b124bf5032c31e3447b74",
-                "sha256:3da8a678ca8b96c8606bbb8bfacd99a12ad5dd288bc6f7979baddd62f71c63ef",
-                "sha256:494053246b119b041960ddcd20fd76224149cfea8ed8777b687358727911dd33",
-                "sha256:50f33040f3836e912ed16d212f6cc1efb3231a8a60526a407aeb66c1c1956dde",
-                "sha256:52a25809fcbecfc63ac9ba0c0fb586f90837f5425edfd1ec9f3372b119585e45",
-                "sha256:53338749febd28935d55b41bf0bcc79d634881195a39f6b2f767870b72514caf",
-                "sha256:5415d5a4b080dc9612b1b63cba008db84e908b95848369aa1da3686ae27b6d2b",
-                "sha256:5610f80cf43b6202e2c33ba3ec2ee0a2884f8f423c8f4f62906731d876ef4fac",
-                "sha256:566185e8ebc0898b11f8026447eacd02e46226716229cea8db37496c8cdd26e0",
-                "sha256:56ff08ab5df8429901ebdc5d15941b59f6253393cb5da07b4170beefcf1b2528",
-                "sha256:59723a029760079b7d991a401386390c4be5bfec1e7dd83e25a6a0881859e716",
-                "sha256:5fcd436ea16fee7d4207c045b1e340020e58a2597301cfbcfdbe5abd2356c2fb",
-                "sha256:61016e7d582bc46a5378ffdd02cd0314fb8ba52f40f9cf4d9a5e7dbef88dee18",
-                "sha256:63c48f6cef34e6319a74c727376e95626f84ea091f92c0250a98e53e62c77c72",
-                "sha256:646d663eb2232d7909e6601f1a9107e66f9791f290a1b3dc7057818fe44fc2b6",
-                "sha256:662e6016409828ee910f5d9602a2729a8a57d74b163c89a837de3fea050c7582",
-                "sha256:674ca19cbee4a82c9f54e0d1eee28116e63bc6fd1e96c43031d11cbab8b2afd5",
-                "sha256:6a5883464143ab3ae9ba68daae8e7c5c95b969462bbe42e2464d60e7e2698368",
-                "sha256:6e7221580dc1db478464cfeef9b03b95c5852cc22894e418562997df0d074ccc",
-                "sha256:75df5ef94c3fdc393c6b19d80e6ef1ecc9ae2f4263c09cacb178d871c02a5ba9",
-                "sha256:783185c75c12a017cc345015ea359cc801c3b29a2966c2655cd12b233bf5a2be",
-                "sha256:822b30a0f22e588b32d3120f6d41e4ed021806418b4c9f0bc3048b8c8cb3f92a",
-                "sha256:8288d7cd28f8119b07dd49b7230d6b4562f9b61ee9a4ab02221060d21136be80",
-                "sha256:82aa6264b36c50acfb2424ad5ca537a2060ab6de158a5bd2a72a032cc75b9eb8",
-                "sha256:832b7e711027c114d79dffb92576acd1bd2decc467dec60e1cac96912602d0e6",
-                "sha256:838162460b3a08987546e881a2bfa573960bb559dfa739e7800ceeec92e64417",
-                "sha256:83fcc480d7549ccebe9415d96d9263e2d4226798c37ebd18c930fce43dfb9574",
-                "sha256:84e0b1599334b1e1478db01b756e55937d4614f8654311eb26012091be109d59",
-                "sha256:891c0e3ec5ec881541f6c5113d8df0315ce5440e244a716b95f2525b7b9f3608",
-                "sha256:8c2ad583743d16ddbdf6bb14b5cd76bf43b0d0006e918809d5d4ddf7bde8dd82",
-                "sha256:8c56986609b057b4839968ba901944af91b8e92f1725d1a2d77cbac6972b9ed1",
-                "sha256:8ea48e0a2f931064469bdabca50c2f578b565fc446f302a79ba6cc0ee7f384d3",
-                "sha256:8ec53a0ea2a80c5cd1ab397925f94bff59222aa3cf9c6da938ce05c9ec20428d",
-                "sha256:95d2ecefbcf4e744ea952d073c6922e72ee650ffc79028eb1e320e732898d7e8",
-                "sha256:9b3152f2f5677b997ae6c804b73da05a39daa6a9e85a512e0e6823d81cdad7cc",
-                "sha256:9bf345c3a4f5ba7f766430f97f9cc1320786f19584acc7086491f45524a551ac",
-                "sha256:a60347f234c2212a9f0361955007fcf4033a75bf600a33c88a0a8e91af77c0e8",
-                "sha256:a74dcbfe780e62f4b5a062714576f16c2f3493a0394e555ab141bf0d746bb955",
-                "sha256:a83503934c6273806aed765035716216cc9ab4e0364f7f066227e1aaea90b8d0",
-                "sha256:ac9bb4c5ce3975aeac288cfcb5061ce60e0d14d92209e780c93954076c7c4367",
-                "sha256:aff634b15beff8902d1f918012fc2a42e0dbae6f469fce134c8a0dc51ca423bb",
-                "sha256:b03917871bf859a81ccb180c9a2e6c1e04d2f6a51d953e6a5cdd70c93d4e5a2a",
-                "sha256:b124e2a6d223b65ba8768d5706d103280914d61f5cae3afbc50fc3dfcc016623",
-                "sha256:b25322201585c69abc7b0e89e72790469f7dad90d26754717f3310bfe30331c2",
-                "sha256:b7232f8dfbd225d57340e441d8caf8652a6acd06b389ea2d3222b8bc89cbfca6",
-                "sha256:b8cc1863402472f16c600e3e93d542b7e7542a540f95c30afd472e8e549fc3f7",
-                "sha256:b9a4e67ad7b646cd6f0938c7ebfd60e481b7410f574c560e455e938d2da8e0f4",
-                "sha256:be6b3fdec5c62f2a67cb3f8c6dbf56bbf3f61c0f046f84645cd1ca73532ea051",
-                "sha256:bf74d08542c3a9ea97bb8f343d4fcbd4d8f91bba5ec9d5d7f792dbe727f88938",
-                "sha256:c027a6e96ef77d401d8d5a5c8d6bc478e8042f1e448272e8d9752cb0aff8b5c8",
-                "sha256:c0c77533b5ed4bcc38e943178ccae29b9bcf48ffd1063f5821192f23a1bd27b9",
-                "sha256:c1012fa63eb6c032f3ce5d2171c267992ae0c00b9e164efe4d73db818465fac3",
-                "sha256:c3a53ba34a636a256d767c086ceb111358876e1fb6b50dfc4d3f4951d40133d5",
-                "sha256:d4e2c6d555e77b37288eaf45b8f60f0737c9efa3452c6c44626a5455aeb250b9",
-                "sha256:de119f56f3c5f0e2fb4dee508531a32b069a5f2c6e827b272d1e0ff5ac040333",
-                "sha256:e65610c5792870d45d7b68c677681376fcf9cc1c289f23e8e8b39c1485384185",
-                "sha256:e9fdc7ac0d42bc3ea78818557fab03af6181e076a2944f43c38684b4b6bed8e3",
-                "sha256:ee4afac41415d52d53a9833ebae7e32b344be72835bbb589018c9e938045a560",
-                "sha256:f364d3480bffd3aa566e886587eaca7c8c04d74f6e8933f3f2c996b7f09bee1b",
-                "sha256:f3b078dbe227f79be488ffcfc7a9edb3409d018e0952cf13f15fd6512847f3f7",
-                "sha256:f4e2d08f07a3d7d3e12549052eb5ad3eab1c349c53ac51c209a0e5991bbada78",
-                "sha256:f7a3d8146575e08c29ed1cd287068e6d02f1c7bdff8970db96683b9591b86ee7"
-            ],
-            "markers": "python_version >= '3.7'",
-            "version": "==1.9.2"
-=======
                 "sha256:09c19e5f4404574fcfb736efecf75844ffe8610606f3fccc35a1515b8b6712c4",
                 "sha256:0ab5baaea8450f4a3e241ef17e3d129b2143e38a685036b075976b9c415ea3eb",
                 "sha256:0d155a092bf0ebf4a9f6f3b7a650dc5d9a5bbb585ef83a52ed36ba46f55cc39d",
@@ -2337,7 +2013,6 @@
             ],
             "markers": "python_version >= '3.7'",
             "version": "==1.9.3"
->>>>>>> c64ae4f9
         }
     },
     "develop": {
@@ -2358,19 +2033,11 @@
         },
         "anyio": {
             "hashes": [
-<<<<<<< HEAD
-                "sha256:cfdb2b588b9fc25ede96d8db56ed50848b0b649dca3dd1df0b11f683bb9e0b5f",
-                "sha256:f7ed51751b2c2add651e5747c891b47e26d2a21be5d32d9311dfe9692f3e5d7a"
-            ],
-            "markers": "python_version >= '3.8'",
-            "version": "==4.0.0"
-=======
                 "sha256:56a415fbc462291813a94528a779597226619c8e78af7de0507333f700011e5f",
                 "sha256:5a0bec7085176715be77df87fc66d6c9d70626bd752fcc85f57cdbee5b3760da"
             ],
             "markers": "python_version >= '3.8'",
             "version": "==4.1.0"
->>>>>>> c64ae4f9
         },
         "appdirs": {
             "hashes": [
@@ -2873,19 +2540,11 @@
         },
         "ipykernel": {
             "hashes": [
-<<<<<<< HEAD
-                "sha256:3ba3dc97424b87b31bb46586b5167b3161b32d7820b9201a9e698c71e271602c",
-                "sha256:553856658eb8430bbe9653ea041a41bff63e9606fc4628873fc92a6cf3abd404"
-            ],
-            "markers": "python_version >= '3.8'",
-            "version": "==6.26.0"
-=======
                 "sha256:4388caa3c2cba0a381e20d289545e88a8aef1fe57a884d4c018718ec8c23c121",
                 "sha256:7f4986f606581be73bfb32dc7a1ac9fa0e804c9be50ddf1c7a119413e982693f"
             ],
             "markers": "python_version >= '3.8'",
             "version": "==6.27.0"
->>>>>>> c64ae4f9
         },
         "ipyplot": {
             "hashes": [
@@ -3278,65 +2937,6 @@
         },
         "pillow": {
             "hashes": [
-<<<<<<< HEAD
-                "sha256:0462b1496505a3462d0f35dc1c4d7b54069747d65d00ef48e736acda2c8cbdff",
-                "sha256:186f7e04248103482ea6354af6d5bcedb62941ee08f7f788a1c7707bc720c66f",
-                "sha256:19e9adb3f22d4c416e7cd79b01375b17159d6990003633ff1d8377e21b7f1b21",
-                "sha256:28444cb6ad49726127d6b340217f0627abc8732f1194fd5352dec5e6a0105635",
-                "sha256:2872f2d7846cf39b3dbff64bc1104cc48c76145854256451d33c5faa55c04d1a",
-                "sha256:2cc6b86ece42a11f16f55fe8903595eff2b25e0358dec635d0a701ac9586588f",
-                "sha256:2d7e91b4379f7a76b31c2dda84ab9e20c6220488e50f7822e59dac36b0cd92b1",
-                "sha256:2fa6dd2661838c66f1a5473f3b49ab610c98a128fc08afbe81b91a1f0bf8c51d",
-                "sha256:32bec7423cdf25c9038fef614a853c9d25c07590e1a870ed471f47fb80b244db",
-                "sha256:3855447d98cced8670aaa63683808df905e956f00348732448b5a6df67ee5849",
-                "sha256:3a04359f308ebee571a3127fdb1bd01f88ba6f6fb6d087f8dd2e0d9bff43f2a7",
-                "sha256:3a0d3e54ab1df9df51b914b2233cf779a5a10dfd1ce339d0421748232cea9876",
-                "sha256:44e7e4587392953e5e251190a964675f61e4dae88d1e6edbe9f36d6243547ff3",
-                "sha256:459307cacdd4138edee3875bbe22a2492519e060660eaf378ba3b405d1c66317",
-                "sha256:4ce90f8a24e1c15465048959f1e94309dfef93af272633e8f37361b824532e91",
-                "sha256:50bd5f1ebafe9362ad622072a1d2f5850ecfa44303531ff14353a4059113b12d",
-                "sha256:522ff4ac3aaf839242c6f4e5b406634bfea002469656ae8358644fc6c4856a3b",
-                "sha256:552912dbca585b74d75279a7570dd29fa43b6d93594abb494ebb31ac19ace6bd",
-                "sha256:5d6c9049c6274c1bb565021367431ad04481ebb54872edecfcd6088d27edd6ed",
-                "sha256:697a06bdcedd473b35e50a7e7506b1d8ceb832dc238a336bd6f4f5aa91a4b500",
-                "sha256:71671503e3015da1b50bd18951e2f9daf5b6ffe36d16f1eb2c45711a301521a7",
-                "sha256:723bd25051454cea9990203405fa6b74e043ea76d4968166dfd2569b0210886a",
-                "sha256:764d2c0daf9c4d40ad12fbc0abd5da3af7f8aa11daf87e4fa1b834000f4b6b0a",
-                "sha256:787bb0169d2385a798888e1122c980c6eff26bf941a8ea79747d35d8f9210ca0",
-                "sha256:7f771e7219ff04b79e231d099c0a28ed83aa82af91fd5fa9fdb28f5b8d5addaf",
-                "sha256:847e8d1017c741c735d3cd1883fa7b03ded4f825a6e5fcb9378fd813edee995f",
-                "sha256:84efb46e8d881bb06b35d1d541aa87f574b58e87f781cbba8d200daa835b42e1",
-                "sha256:898f1d306298ff40dc1b9ca24824f0488f6f039bc0e25cfb549d3195ffa17088",
-                "sha256:8b451d6ead6e3500b6ce5c7916a43d8d8d25ad74b9102a629baccc0808c54971",
-                "sha256:8f06be50669087250f319b706decf69ca71fdecd829091a37cc89398ca4dc17a",
-                "sha256:92a23b0431941a33242b1f0ce6c88a952e09feeea9af4e8be48236a68ffe2205",
-                "sha256:93139acd8109edcdeffd85e3af8ae7d88b258b3a1e13a038f542b79b6d255c54",
-                "sha256:98533fd7fa764e5f85eebe56c8e4094db912ccbe6fbf3a58778d543cadd0db08",
-                "sha256:9f665d1e6474af9f9da5e86c2a3a2d2d6204e04d5af9c06b9d42afa6ebde3f21",
-                "sha256:b059ac2c4c7a97daafa7dc850b43b2d3667def858a4f112d1aa082e5c3d6cf7d",
-                "sha256:b1be1c872b9b5fcc229adeadbeb51422a9633abd847c0ff87dc4ef9bb184ae08",
-                "sha256:b7cf63d2c6928b51d35dfdbda6f2c1fddbe51a6bc4a9d4ee6ea0e11670dd981e",
-                "sha256:bc2e3069569ea9dbe88d6b8ea38f439a6aad8f6e7a6283a38edf61ddefb3a9bf",
-                "sha256:bcf1207e2f2385a576832af02702de104be71301c2696d0012b1b93fe34aaa5b",
-                "sha256:ca26ba5767888c84bf5a0c1a32f069e8204ce8c21d00a49c90dabeba00ce0145",
-                "sha256:cbe68deb8580462ca0d9eb56a81912f59eb4542e1ef8f987405e35a0179f4ea2",
-                "sha256:d6caf3cd38449ec3cd8a68b375e0c6fe4b6fd04edb6c9766b55ef84a6e8ddf2d",
-                "sha256:d72967b06be9300fed5cfbc8b5bafceec48bf7cdc7dab66b1d2549035287191d",
-                "sha256:d889b53ae2f030f756e61a7bff13684dcd77e9af8b10c6048fb2c559d6ed6eaf",
-                "sha256:de596695a75496deb3b499c8c4f8e60376e0516e1a774e7bc046f0f48cd620ad",
-                "sha256:e6a90167bcca1216606223a05e2cf991bb25b14695c518bc65639463d7db722d",
-                "sha256:ed2d9c0704f2dc4fa980b99d565c0c9a543fe5101c25b3d60488b8ba80f0cce1",
-                "sha256:ee7810cf7c83fa227ba9125de6084e5e8b08c59038a7b2c9045ef4dde61663b4",
-                "sha256:f0b4b06da13275bc02adfeb82643c4a6385bd08d26f03068c2796f60d125f6f2",
-                "sha256:f11c9102c56ffb9ca87134bd025a43d2aba3f1155f508eff88f694b33a9c6d19",
-                "sha256:f5bb289bb835f9fe1a1e9300d011eef4d69661bb9b34d5e196e5e82c4cb09b37",
-                "sha256:f6d3d4c905e26354e8f9d82548475c46d8e0889538cb0657aa9c6f0872a37aa4",
-                "sha256:fcb59711009b0168d6ee0bd8fb5eb259c4ab1717b2f538bbf36bacf207ef7a68",
-                "sha256:fd2a5403a75b54661182b75ec6132437a181209b901446ee5724b589af8edef1"
-            ],
-            "markers": "python_version >= '3.8'",
-            "version": "==10.0.1"
-=======
                 "sha256:00f438bb841382b15d7deb9a05cc946ee0f2c352653c7aa659e75e592f6fa17d",
                 "sha256:0248f86b3ea061e67817c47ecbe82c23f9dd5d5226200eb9090b3873d3ca32de",
                 "sha256:04f6f6149f266a100374ca3cc368b67fb27c4af9f1cc8cb6306d849dcdf12616",
@@ -3394,7 +2994,6 @@
             ],
             "markers": "python_version >= '3.8'",
             "version": "==10.1.0"
->>>>>>> c64ae4f9
         },
         "platformdirs": {
             "hashes": [
@@ -3406,19 +3005,11 @@
         },
         "prometheus-client": {
             "hashes": [
-<<<<<<< HEAD
-                "sha256:35f7a8c22139e2bb7ca5a698e92d38145bc8dc74c1c0bf56f25cca886a764e17",
-                "sha256:8de3ae2755f890826f4b6479e5571d4f74ac17a81345fe69a6778fdb92579184"
-            ],
-            "markers": "python_version >= '3.8'",
-            "version": "==0.18.0"
-=======
                 "sha256:4585b0d1223148c27a225b10dbec5ae9bc4c81a99a3fa80774fa6209935324e1",
                 "sha256:c88b1e6ecf6b41cd8fb5731c7ae919bf66df6ec6fafa555cd6c0e16ca169ae92"
             ],
             "markers": "python_version >= '3.8'",
             "version": "==0.19.0"
->>>>>>> c64ae4f9
         },
         "prompt-toolkit": {
             "hashes": [
@@ -3483,19 +3074,11 @@
         },
         "pyasn1": {
             "hashes": [
-<<<<<<< HEAD
-                "sha256:87a2121042a1ac9358cabcaf1d07680ff97ee6404333bacca15f76aa8ad01a57",
-                "sha256:97b7290ca68e62a832558ec3976f15cbf911bf5d7c7039d8b861c2a0ece69fde"
-            ],
-            "markers": "python_version >= '2.7' and python_version not in '3.0, 3.1, 3.2, 3.3, 3.4, 3.5'",
-            "version": "==0.5.0"
-=======
                 "sha256:4439847c58d40b1d0a573d07e3856e95333f1976294494c325775aeca506eb58",
                 "sha256:6d391a96e59b23130a5cfa74d6fd7f388dbbe26cc8f1edf39fdddf08d9d6676c"
             ],
             "markers": "python_version >= '2.7' and python_version not in '3.0, 3.1, 3.2, 3.3, 3.4, 3.5'",
             "version": "==0.5.1"
->>>>>>> c64ae4f9
         },
         "pyasn1-modules": {
             "hashes": [
@@ -3539,11 +3122,6 @@
         },
         "pygments": {
             "hashes": [
-<<<<<<< HEAD
-                "sha256:1b37f1b1e1bff2af52ecaf28cc601e2ef7077000b227a0675da25aef85784bc4",
-                "sha256:e45a0e74bf9c530f564ca81b8952343be986a29f6afe7f5ad95c5f06b7bdf5e8"
-=======
->>>>>>> c64ae4f9
                 "sha256:b27c2826c47d0f3219f29554824c30c5e8945175d888647acd804ddd04af846c",
                 "sha256:da46cec9fd2de5be3a8a784f434e4c4ab670b4ff54d605c4c2717e9d49c4c367"
             ],
@@ -3564,11 +3142,7 @@
                 "sha256:961d03dc3453ebbc59dbdea9e4e11c5651520a876d0f4db161e8674aae935da9"
             ],
             "index": "pypi",
-<<<<<<< HEAD
-            "markers": "python_version >= '2.7' and python_version not in '3.0, 3.1, 3.2, 3.3'",
-=======
             "markers": "python_version >= '2.7' and python_version not in '3.0, 3.1, 3.2'",
->>>>>>> c64ae4f9
             "version": "==2.8.2"
         },
         "python-json-logger": {
@@ -3799,110 +3373,6 @@
         },
         "rpds-py": {
             "hashes": [
-<<<<<<< HEAD
-                "sha256:0982b59d014efb84a57128e7e69399fb29ad8f2da5b0a5bcbfd12e211c00492e",
-                "sha256:13c8061115f1468de6ffdfb1d31b446e1bd814f1ff6e556862169aacb9fbbc5d",
-                "sha256:152570689a27ae0be1d5f50b21dad38d450b9227d0974f23bd400400ea087e88",
-                "sha256:153b6d8cf7ae4b9ffd09de6abeda661e351e3e06eaafd18a8c104ea00099b131",
-                "sha256:15a2d542de5cbfc6abddc4846d9412b59f8ee9c8dfa0b9c92a29321297c91745",
-                "sha256:169063f346b8fd84f47d986c9c48e6094eb38b839c1287e7cb886b8a2b32195d",
-                "sha256:1758197cc8d7ff383c07405f188253535b4aa7fa745cbc54d221ae84b18e0702",
-                "sha256:189aebd44a07fa7b7966cf78b85bde8335b0b6c3b1c4ef5589f8c03176830107",
-                "sha256:1c9c9cb48ab77ebfa47db25b753f594d4f44959cfe43b713439ca6e3c9329671",
-                "sha256:1e5becd0de924616ca9a12abeb6458568d1dc8fe5c670d5cdb738402a8a8429d",
-                "sha256:1e63b32b856c0f08a56b76967d61b6ad811d8d330a8aebb9d21afadd82a296f6",
-                "sha256:1f22cab655b41033d430f20266bf563b35038a7f01c9a099b0ccfd30a7fb9247",
-                "sha256:2063ab9cd1be7ef6b5ed0f408e2bdf32c060b6f40c097a468f32864731302636",
-                "sha256:240279ca0b2afd6d4710afce1c94bf9e75fc161290bf62c0feba64d64780d80b",
-                "sha256:244be953f13f148b0071d67a610f89cd72eb5013a147e517d6ca3f3f3b7e0380",
-                "sha256:25c9727da2dabc93664a18eda7a70feedf478f0c4c8294e4cdba7f60a479a246",
-                "sha256:26660c74a20fe249fad75ca00bbfcf60e57c3fdbde92971c88a20e07fea1de64",
-                "sha256:28324f2f0247d407daabf7ff357ad9f36126075c92a0cf5319396d96ff4e1248",
-                "sha256:28bb22019f4a783ea06a6b81437d5996551869e8a722ee8720b744f7684d97f4",
-                "sha256:2a29ec68fa9655ce9501bc6ae074b166e8b45c2dfcd2d71d90d1a61758ed8c73",
-                "sha256:2e73511e88368f93c24efe7c9a20b319eaa828bc7431f8a17713efb9e31a39fa",
-                "sha256:2ed65ad3fc5065d13e31e90794e0b52e405b63ae4fab1080caeaadc10a3439c5",
-                "sha256:35cc91cbb0b775705e0feb3362490b8418c408e9e3c3b9cb3b02f6e495f03ee7",
-                "sha256:3a1a38512925829784b5dc38591c757b80cfce115c72c594dc59567dab62b9c4",
-                "sha256:3c5b9ad4d3e05dfcf8629f0d534f92610e9805dbce2fcb9b3c801ddb886431d5",
-                "sha256:4084ab6840bd4d79eff3b5f497add847a7db31ce5a0c2d440c90b2d2b7011857",
-                "sha256:42d0ad129c102856a364ccc7d356faec017af86b3543a8539795f22b6cabad11",
-                "sha256:46be9c0685cce2ea02151aa8308f2c1b78581be41a5dd239448a941a210ef5dd",
-                "sha256:4eb1faf8e2ee9a2de3cb3ae4c8c355914cdc85f2cd7f27edf76444c9550ce1e7",
-                "sha256:50b6d80925dfeb573fc5e38582fb9517c6912dc462cc858a11c8177b0837127a",
-                "sha256:525d19ef0a999229ef0f0a7687ab2c9a00d1b6a47a005006f4d8c4b8975fdcec",
-                "sha256:533d728ea5ad5253af3395102723ca8a77b62de47b2295155650c9a88fcdeec8",
-                "sha256:54b1d671a74395344239ee3adbcd8c496525f6a2b2e54c40fec69620a31a8dcb",
-                "sha256:54e513df45a8a9419e7952ffd26ac9a5b7b1df97fe72530421794b0de29f9d72",
-                "sha256:5c2545bba02f68abdf398ef4990dc77592cc1e5d29438b35b3a3ca34d171fb4b",
-                "sha256:5c6824673f66c47f7ee759c21e973bfce3ceaf2c25cb940cb45b41105dc914e8",
-                "sha256:6052bb47ea583646b8ff562acacb9a2ec5ec847267049cbae3919671929e94c6",
-                "sha256:62772259b3381e2aabf274c74fd1e1ac03b0524de0a6593900684becfa8cfe4b",
-                "sha256:66eb5aa36e857f768c598d2082fafb733eaf53e06e1169c6b4de65636e04ffd0",
-                "sha256:6ad465e5a70580ca9c1944f43a9a71bca3a7b74554347fc96ca0479eca8981f9",
-                "sha256:70cfe098d915f566eeebcb683f49f9404d2f948432891b6e075354336eda9dfb",
-                "sha256:715df74cbcef4387d623c917f295352127f4b3e0388038d68fa577b4e4c6e540",
-                "sha256:7472bd60a8293217444bdc6a46e516feb8d168da44d5f3fccea0336e88e3b79a",
-                "sha256:762013dd59df12380c5444f61ccbf9ae1297027cabbd7aa25891f724ebf8c8f7",
-                "sha256:766b573a964389ef0d91a26bb31e1b59dbc5d06eff7707f3dfcec23d93080ba3",
-                "sha256:7e5fbe9800f09c56967fda88c4d9272955e781699a66102bd098f22511a3f260",
-                "sha256:8220321f2dccd9d66f72639185247cb7bbdd90753bf0b6bfca0fa31dba8af23c",
-                "sha256:84f7f3f18d29a1c645729634003d21d84028bd9c2fd78eba9d028998f46fa5aa",
-                "sha256:87f591ff8cc834fa01ca5899ab5edcd7ee590492a9cdcf43424ac142e731ce3e",
-                "sha256:8a33d2b6340261191bb59adb5a453fa6c7d99de85552bd4e8196411f0509c9bf",
-                "sha256:8b9c1dd90461940315981499df62a627571c4f0992e8bafc5396d33916224cac",
-                "sha256:8c4e84016ba225e09df20fed8befe8c68d14fbeff6078f4a0ff907ae2095e17e",
-                "sha256:8dd69e01b29ff45a0062cad5c480d8aa9301c3ef09da471f86337a78eb2d3405",
-                "sha256:91ca9aaee7ccdfa66d800b5c4ec634fefca947721bab52d6ad2f6350969a3771",
-                "sha256:9435bf4832555c4f769c6be9401664357be33d5f5d8dc58f5c20fb8d21e2c45d",
-                "sha256:95375c44ffb9ea2bc25d67fb66e726ea266ff1572df50b9556fe28a5f3519cd7",
-                "sha256:95c11647fac2a3515ea2614a79e14b7c75025724ad54c91c7db4a6ea5c25ef19",
-                "sha256:9645f7fe10a68b2396d238250b4b264c2632d2eb6ce2cb90aa0fe08adee194be",
-                "sha256:977c6123c359dcc70ce3161b781ab70b0d342de2666944b776617e01a0a7822a",
-                "sha256:97c1be5a018cdad54fa7e5f7d36b9ab45ef941a1d185987f18bdab0a42344012",
-                "sha256:981e46e1e5064f95460381bff4353783b4b5ce351c930e5b507ebe0278c61dac",
-                "sha256:9c4c4b4ff3de834ec5c1c690e5a18233ca78547d003eb83664668ccf09ef1398",
-                "sha256:9f50ca0460f1f7a89ab9b8355d83ac993d5998ad4218e76654ecf8afe648d8aa",
-                "sha256:a2383f400691fd7bd63347d4d75eb2fd525de9d901799a33a4e896c9885609f8",
-                "sha256:a25f514a53927b6b4bd04a9a6a13b55209df54f548660eeed673336c0c946d14",
-                "sha256:a61a152d61e3ae26e0bbba7b2f568f6f25ca0abdeb6553eca7e7c45b59d9b1a9",
-                "sha256:a78861123b002725633871a2096c3a4313224aab3d11b953dced87cfba702418",
-                "sha256:afcec1f5b09d0db70aeb2d90528a9164acb61841a3124e28f6ac0137f4c36cb4",
-                "sha256:afde37e3763c602d0385bce5c12f262e7b1dd2a0f323e239fa9d7b2d4d5d8509",
-                "sha256:b431c2c0ff1ea56048a2b066d99d0c2d151ae7625b20be159b7e699f3e80390b",
-                "sha256:b4de9d20fe68c16b4d97f551a09920745add0c86430262230528b83c2ed2fe90",
-                "sha256:b70a54fb628c1d6400e351674a31ba63d2912b8c5b707f99b408674a5d8b69ab",
-                "sha256:b9a0507342c37132813449393e6e6f351bbff376031cfff1ee6e616402ac7908",
-                "sha256:bad6758df5f1042b35683bd1811d5432ac1b17700a5a2a51fdc293f7df5f7827",
-                "sha256:c07cb9bcccd08f9bc2fd05bf586479df4272ea5a6a70fbcb59b018ed48a5a84d",
-                "sha256:c10326e30c97a95b7e1d75e5200ef0b9827aa0f861e331e43b15dfdfd63e669b",
-                "sha256:c1a920fa679ec2758411d66bf68840b0a21317b9954ab0e973742d723bb67709",
-                "sha256:c1e37dfffe8959a492b7b331995f291847a41a035b4aad82d6060f38e8378a2b",
-                "sha256:c472409037e05ed87b99430f97a6b82130328bb977502813547e8ee6a3392502",
-                "sha256:c8a9cec0f49df9bac252d92f138c0d7708d98828e21fd57db78087d8f50b5656",
-                "sha256:c99f9dda2c959f7bb69a7125e192c74fcafb7a534a95ccf49313ae3a04807804",
-                "sha256:c9f4c2b7d989426e9fe9b720211172cf10eb5f7aa16c63de2e5dc61457abcf35",
-                "sha256:cdded3cf9e36840b09ccef714d5fa74a03f4eb6cf81e694226ed9cb5e6f90de0",
-                "sha256:d5bf560634ea6e9a59ceb2181a6cd6195a03f48cef9a400eb15e197e18f14548",
-                "sha256:d70a93a40e55da117c511ddc514642bc7d59a95a99137168a5f3f2f876b47962",
-                "sha256:da2852201e8e00c86be82c43d6893e6c380ef648ae53f337ffd1eaa35e3dfb8a",
-                "sha256:e1f40faf406c52c7ae7d208b9140377c06397248978ccb03fbfbb30a0571e359",
-                "sha256:e33b17915c8e4fb2ea8b91bb4c46cba92242c63dd38b87e869ead5ba217e2970",
-                "sha256:e499bf2200eb74774a6f85a7465e3bc5273fa8ef0055590d97a88c1e7ea02eea",
-                "sha256:e6c6fed07d13b9e0fb689356c40c81f1aa92e3c9d91d8fd5816a0348ccd999f7",
-                "sha256:e8f1d466a9747213d3cf7e1afec849cc51edb70d5b4ae9a82eca0f172bfbb6d0",
-                "sha256:eef7ee7c70f8b8698be468d54f9f5e01804f3a1dd5657e8a96363dbd52b9b5ec",
-                "sha256:efdd02971a02f98492a72b25484f1f6125fb9f2166e48cc4c9bfa563349c851b",
-                "sha256:f6c225011467021879c0482316e42d8a28852fc29f0c15d2a435ff457cadccd4",
-                "sha256:f714dd5b705f1c394d1b361d96486c4981055c434a7eafb1a3147ac75e34a3de",
-                "sha256:f7c7ddc8d1a64623068da5a15e28001fbd0f0aff754aae7a75a4be5042191638",
-                "sha256:f9339d1404b87e6d8cb35e485945753be57a99ab9bb389f42629215b2f6bda0f",
-                "sha256:fdaef49055cc0c701fb17b9b34a38ef375e5cdb230b3722d4a12baf9b7cbc6d3",
-                "sha256:fea99967d4a978ce95dd52310bcb4a943b77c61725393bca631b0908047d6e2f"
-            ],
-            "markers": "python_version >= '3.8'",
-            "version": "==0.13.0"
-=======
                 "sha256:0290712eb5603a725769b5d857f7cf15cf6ca93dda3128065bbafe6fdb709beb",
                 "sha256:032c242a595629aacace44128f9795110513ad27217b091e834edec2fb09e800",
                 "sha256:08832078767545c5ee12561ce980714e1e4c6619b5b1e9a10248de60cddfa1fd",
@@ -4005,7 +3475,6 @@
             ],
             "markers": "python_version >= '3.8'",
             "version": "==0.13.1"
->>>>>>> c64ae4f9
         },
         "rsa": {
             "hashes": [
@@ -4056,17 +3525,10 @@
         },
         "sentry-sdk": {
             "hashes": [
-<<<<<<< HEAD
-                "sha256:04e392db9a0d59bd49a51b9e3a92410ac5867556820465057c2ef89a38e953e9",
-                "sha256:a7865952701e46d38b41315c16c075367675c48d049b90a4cc2e41991ebc7efa"
-            ],
-            "version": "==1.35.0"
-=======
                 "sha256:25d574f94fdf72199e331c2401fdac60d01b5be8f32822174c51c3ff0fc2f8cb",
                 "sha256:f32dd16547f2f45e1c71a96fd4a48925e629541f7ddfe3d5d25ef7d5e94eb3c8"
             ],
             "version": "==1.36.0"
->>>>>>> c64ae4f9
         },
         "setproctitle": {
             "hashes": [
@@ -4164,19 +3626,11 @@
         },
         "setuptools": {
             "hashes": [
-<<<<<<< HEAD
-                "sha256:4ac1475276d2f1c48684874089fefcd83bd7162ddaafb81fac866ba0db282a87",
-                "sha256:b454a35605876da60632df1a60f736524eb73cc47bbc9f3f1ef1b644de74fd2a"
-            ],
-            "markers": "python_version >= '3.8'",
-            "version": "==68.2.2"
-=======
                 "sha256:1e8fdff6797d3865f37397be788a4e3cba233608e9b509382a2777d25ebde7f2",
                 "sha256:735896e78a4742605974de002ac60562d286fa8051a7e2299445e8e8fbb01aa6"
             ],
             "markers": "python_version >= '3.8'",
             "version": "==69.0.2"
->>>>>>> c64ae4f9
         },
         "shortuuid": {
             "hashes": [
@@ -4386,17 +3840,10 @@
         },
         "wcwidth": {
             "hashes": [
-<<<<<<< HEAD
-                "sha256:390c7454101092a6a5e43baad8f83de615463af459201709556b6e4b1c861f97",
-                "sha256:aec5179002dd0f0d40c456026e74a729661c9d468e1ed64405e3a6c2176ca36f"
-            ],
-            "version": "==0.2.10"
-=======
                 "sha256:f01c104efdf57971bcb756f054dd58ddec5204dd15fa31d6503ea57947d97c02",
                 "sha256:f26ec43d96c8cbfed76a5075dac87680124fa84e0855195a6184da9c187f133c"
             ],
             "version": "==0.2.12"
->>>>>>> c64ae4f9
         },
         "webcolors": {
             "hashes": [
